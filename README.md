--- conflicted
+++ resolved
@@ -1,22 +1,9 @@
 # Hops
 
-<<<<<<< HEAD
-Hadoop Open Platform-as-a-Service (Hops) is a new distribution of Apache Hadoop with scalable, highly available, customizable metadata.
-<ul>
-<li><a href="https://twitter.com/hopshadoop">Follow our Twitter account.</a></li>
-<li><a href="https://gitter.im/hopshadoop">Chat with Hops developers in Gitter.</a></li>
-<li><a href="https://groups.google.com/forum/#!forum/hopshadoop">Join our developer mailing list.</a></li>
-<li><a href="https://cloud17.sics.se/jenkins/view/develop/">Checkout the current build status.</a></li>
-</ul>
 
-Introduction
-====
-Hops consists internally of two main sub projects, Hops-Fs and Hops-Yarn. Hops-FS is a new implementation of the the Hadoop Filesystem (HDFS), that supports multiple stateless NameNodes, where the metadata is stored in an in-memory distributed database (MySQL Cluster). Hops-FS enables more scalable clusters than Apache HDFS (up to ten times larger clusters), and enables NameNode metadata to be both customized and analyzed, because it can now be easily accessed via a SQL API. Hops-YARN introduces a distributed stateless Resource Manager, whose state is migrated to MySQL Cluster, a replicated, partitioned, in-memory NewSQL database. This enables our YARN architecture to have no down-time, with failover of a ResourceManager happening in a few seconds. 
-=======
 [![Join the chat at https://gitter.im/hopshadoop/hops](https://badges.gitter.im/hopshadoop/services.png)](https://gitter.im/hopshadoop/hops)
 
 <a href=""><img src="http://www.hops.io/sites/default/files/hops-50x50.png" align="left" hspace="10" vspace="6"></a>
->>>>>>> cb488ddd
 
 **Hops** (<b>H</b>adoop <b>O</b>pen <b>P</b>latform-as-a-<b>S</b>ervice) is a next generation distribution of [Apache Hadoop](http://hadoop.apache.org/core/) with scalable, highly available, customizable metadata. Hops consists internally of two main sub projects, HopsFs and HopsYarn. <b>HopsFS</b> is a new implementation of the the Hadoop Filesystem (HDFS), that supports multiple stateless NameNodes, where the metadata is stored in [MySQL Cluster](https://www.mysql.com/products/cluster/), an in-memory distributed database. HopsFS enables more scalable clusters than Apache HDFS (up to ten times larger clusters), and enables NameNode metadata to be both customized and analyzed, because it can now be easily accessed via a SQL API. <b>HopsYARN</b> introduces a distributed stateless Resource Manager, whose state is migrated to MySQL Cluster. This enables our YARN architecture to have no down-time, with failover of a ResourceManager happening in a few seconds. Together, HopsFS and HopsYARN enable Hadoop clusters to scale to larger volumes and higher throughput.
 
