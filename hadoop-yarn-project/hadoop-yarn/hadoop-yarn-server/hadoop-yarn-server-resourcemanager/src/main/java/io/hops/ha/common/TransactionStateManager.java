--- conflicted
+++ resolved
@@ -72,7 +72,6 @@
       @Override
       public void run() {
         lock.lock();
-<<<<<<< HEAD
         long commitDuration = 0;
         long startTime = System.currentTimeMillis();
         double accumulatedCycleDuration = 0;
@@ -103,7 +102,7 @@
 
             long cycleDuration = System.currentTimeMillis() - startTime;
             if (cycleDuration > batchMaxDuration + 10) {
-              LOG.error("Cycle too long: " + cycleDuration + "| " + t1 + ", "
+              LOG.debug("Cycle too long: " + cycleDuration + "| " + t1 + ", "
                       + t2
                       + ", " + t3 + ", " + t4);
             }
@@ -139,40 +138,6 @@
                             + " running events: " + w.getRunningEvents());
                   }
                 }
-=======
-        
-        long cycleDuration = System.currentTimeMillis() - startTime;
-        if (cycleDuration> batchMaxDuration + 10) {
-          LOG.debug("Cycle too long: " + cycleDuration + "| " + t1 + ", " + t2
-                  + ", " + t3 + ", " + t4);
-        }
-        nbCycles++;
-        accumulatedCycleDuration+=cycleDuration;
-        duration.add(cycleDuration);
-        rpcCount.add(acceptedRPC.get());
-        accumulatedRPCCount+=acceptedRPC.get();
-        if(duration.size()>39){
-          double avgCycleDuration=accumulatedCycleDuration/nbCycles;
-          LOG.debug("cycle duration: " + avgCycleDuration + " " + duration.toString());
-          double avgRPCCount = accumulatedRPCCount/nbCycles;
-          LOG.debug("rpc count: " + avgRPCCount + " " + rpcCount.toString());
-          duration = new ArrayList<Long>();
-          rpcCount = new ArrayList<Integer>();
-        }
-        
-        startTime = System.currentTimeMillis();
-        //wait for all the accepted RPCs to finish
-        int count = 0;
-        long startWaiting = System.currentTimeMillis();
-        while(currentTransactionState.getCounter() != 0 && running){
-          if(System.currentTimeMillis()-startWaiting>1000){
-            startWaiting = System.currentTimeMillis();
-            count++;
-            LOG.error("waiting too long " + count + " counter: " + currentTransactionState.getCounter());
-            for(transactionStateWrapper w : curentRPCs){
-              if(w.getRPCCounter()>0){
-                LOG.error("rpc not finishing: " + w.getRPCID() + " type: " + w.getRPCType() + ", counter: " + w.getRPCCounter() + " running events: " + w.getRunningEvents());
->>>>>>> b0f80c8b
               }
             }
             if (!running) {
