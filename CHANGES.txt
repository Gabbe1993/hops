Hadoop HDFS Change Log

Trunk (unreleased changes)

  NEW FEATURES

    HDFS-992. Re-factor block access token implementation to conform to the 
    generic Token interface in Common (Kan Zhang and Jitendra Pandey via jghoman)

    HDFS-599. Allow NameNode to have a seprate port for service requests from
    client requests. (Dmytro Molkov via hairong)

    HDFS-1004. Update NN to support Kerberized SSL from HADOOP-6584. 
    (jghoman and Kan Zhang via jghoman)

    HDFS-1005. Fsck security. (borya and Kan Zhang via jghoman)

    HDFS-1006. getImage/putImage http requests should be https for the case 
    of security enabled. (borya and jghoman via jghoman)

    HDFS-1033. In secure clusters, NN and SNN should verify that the remote 
    principal during image and edits transfer. (jghoman)

    HDFS-1023. Allow http server to start as regular principal if https 
    principal not defined. (jghoman)

    HDFS-1150. Verify datanodes' identities to clients in secure clusters.
    (jghoman)

    HDFS-1330. Make RPCs to DataNodes timeout. (hairong)

    HDFS-202.  HDFS support of listLocatedStatus introduced in HADOOP-6870.
    HDFS piggyback block locations to each file status when listing a
    directory.  (hairong)

    HDFS-1359. Add BlockPoolID to Block. (suresh)

    HDFS-1361. Add -fileStatus operation to NNThroughputBenchmark. (shv)

    HDFS-1365. HDFS federation: propose ClusterID and BlockPoolID format 
    (tanping via boryas)

    HDFS-1394. modify -format option for namenode to generated new blockpool id 
    and accept newcluster (boryas)

    HDFS-1400. HDFS federation: DataTransferProtocol uses ExtendedBlockPool to 
    include BlockPoolID in the protocol. (suresh)

    HDFS-1428. HDFS federation : add cluster ID and block pool ID into 
    Name node web UI(tanping via boryas)

  IMPROVEMENTS

    HDFS-1304. Add a new unit test for HftpFileSystem.open(..).  (szetszwo)

    HDFS-1096. fix for prev. commit. (boryas)

    HDFS-1096. allow dfsadmin/mradmin refresh of superuser proxy group
     mappings (boryas)

    HDFS-1146. Javadoc for getDelegationTokenSecretManager in FSNamesystem (jnp via boryas)

    HDFS-1132. Refactor TestFileStatus (Eli Collins via cos)

    HDFS-1163. normalize property names for JT/NN kerberos principal 
    names in configuration (from HADOOP 6633) (boryas)

    HDFS-1003. authorization checks for inter-server protocol 
    (based on HADOOP-6600) (boryas)

    HDFS-1061. Memory footprint optimization for INodeFile object. 
    (Bharath Mundlapudi via jghoman)

    HDFS-1079. Throw exceptions as specified by the AbstractFileSystem
    in HDFS implemenation and protocols. (suresh)

    HDFS-1112. Edit log buffer should not grow unfoundedly. (hairong)

    HDFS-1119. Introduce a GSet interface to BlocksMap.  (szetszwo)

    HDFS-1184. Replace tabs in code with spaces. (Jeff Ames via jghoman)

    HDFS-1185. Remove duplicate now() functions in DataNode, FSNamesysetm.
    (Jeff Ames via jghoman)

    HDFS-1183. Remove some duplicate code in NamenodeJspHelper.java.
    (Jeff Ames via jghoman)
    
    HDFS-1190.  Remove unused getNamenode() method from DataNode.
    (Jeff Ames via jghoman)

    HDFS-1110. Reuses objects for commonly used file names in namenode to
    reduce the heap usage. (suresh)

    HDFS-752. Add interfaces classification to to HDFS source code. (suresh)

    HDFS-947. An Hftp read request is redirected to a datanode that has 
    the most replicas of the blocks in the file. (Dmytro Molkov via dhruba)

    HDFS-1272. Fixes to take care of the changes in HADOOP-6845.
    (Jitendra Pandey via ddas)

    HDFS-1298 - Add support in HDFS for new statistics added in FileSystem
    to track the file system operations. (suresh)

    HDFS-1201. The HDFS component for HADOOP-6632. 
    (Kan Zhang & Jitendra Pandey via ddas)
    
    HDFS-1307 Add start time, end time and total time taken for FSCK to 
    FSCK report (suresh)

    HDFS-1302. The HDFS side of the changes corresponding to HADOOP-6861.
    (Jitendra Pandey & Owen O'Malley via ddas)
    
    HDFS-1315. Add fsck event to audit log and remove other audit log events 
    corresponding to FSCK listStatus and open calls. (suresh)

    HDFS-1178. The NameNode servlets should not use RPC to connect to the 
    NameNode. (Kan Zhang via jghoman)

    HDFS-1130. Adds dfs.cluster.administrator ACL configuration that can
    be used to control who can view the default hdfs servlets. (ddas)

    HDFS-1297. Fix some comments. (Jeff Ames via jghoman)

    HDFS-330.  Datanode Web UIs should provide robots.txt.
    (Allen Wittenauer via jghoman)

    HDFS-881.  Refactor DataNode Packet header into DataTransferProtocol.
    (Todd Lipcon via jghoman)

    HDFS-1036. docs for fetchdt

    HDFS-1318. Add JMX interface for read access to namenode and datanode
    web UI information. (Tanping Wang via suresh).

    HDFS-1356.  Provide information as to whether or not security is 
    enabled on web interface for NameNode (boryas)

    HDFS-1205. FSDatasetAsyncDiskService should name its threads.
    (Todd Lipcon via eli)

    HDFS-1111. Introduce getCorruptFileBlocks() for fsck. (Sriram Rao via shv)

    HDFS-1395. Add @Override to FSDataset methods that implement
    FSDatasetInterface methods. (suresh)

    HDFS-1383. Improve the error messages when using hftp://.  (szetszwo)

    HDFS-1093. Change the FSNamesystem lock to a read/write lock. (dhruba)

    HDFS-1407. Change DataTransferProtocol methods to use Block instead 
    of individual elements of Block. (suresh)

    HDFS-1417. Add @Override to SimulatedFSDataset methods that implement
    FSDatasetInterface methods. (suresh)

    HDFS-1426. Remove unused method BlockInfo#listCount. (hairong)

  OPTIMIZATIONS

    HDFS-1140. Speedup INode.getPathComponents. (Dmytro Molkov via shv)

    HDFS-1081. Performance regression in 
    DistributedFileSystem::getFileBlockLocations in secure systems (jghoman)

    HDFS-1114. Implement LightWeightGSet for BlocksMap in order to reduce
    NameNode memory footprint.  (szetszwo)

    HDFS-1320. Add LOG.isDebugEnabled() guard for each LOG.debug(..).
    (Erik Steffl via szetszwo)

    HDFS-1368. Add a block counter to DatanodeDescriptor. (hairong)

    HDFS-1434. Refactor Datanode#startDataNode method into smaller methods.
    (suresh)

  BUG FIXES

    HDFS-1039. Adding test for  JspHelper.getUGI(jnp via boryas)

    HDFS-1019. Incorrect default values for delegation tokens in 
    hdfs-default.xml (jnp via boryas)

    HDFS-1039.  Service should be set in the token in JspHelper.getUGI(jnp via boryas)

    HDFS-1038. FIX. A test missed in a previous commit for this JIRA. (boryas)

    HDFS-1038. In nn_browsedfscontent.jsp fetch delegation token only 
    if security is enabled. (jnp via boryas)

    HDFS-1044. Cannot submit mapreduce job from secure client to 
    unsecure sever (boryas)

    HDFS-1021. specify correct server principal for RefreshAuthorizationPolicyProtocol 
    and RefreshUserToGroupMappingsProtocol protocols in DFSAdmin (for HADOOP-6612) (boryas)

    HDFS-970. fsync fsimage to disk before closing fsimage file.
    (Todd Lipcon via dhruba)

    HDFS-1027. Update copyright year to 2010. (Ravi Phulari via jghoman)

    HDFS-1080. SecondaryNameNode image transfer should use the defined http 
    address rather than local ip address. (jghoman)

    HDFS-1198. Resolving cross-realm principals. (Jitendra Pandey via jghoman)

    HDFS-1118. Fix socketleak on DFSClient. (Zheng Shao via dhruba)

    HDFS-1192. refreshSuperUserGroupsConfiguration should use server side 
    configuration for the refresh (for HADOOP-6815) (boryas)

    HDFS-1036. in DelegationTokenFetch dfs.getURI returns no port (boryas)

    HDFS-1017. browsedfs jsp should call JspHelper.getUGI rather 
    than using createRemoteUser() (jnp via boryas)

    HDFS-1250. Namenode should reject block reports and block received
    requests from dead datanodes (suresh)

    HDFS-1145. When NameNode is shutdown it does not try to exit
    safemode anymore. (dhruba)

    HDFS-1202. DataBlockScanner throws NPE when updated before 
    initialized. (Todd Lipcon via dhruba)

    HDFS-882. Datanode logs the hostname and port its listening on.
    (Steve Loughran via dhruba)

    HDFS-1238. ant eclipse-files has drifted again, (jghoman)

    HDFS-1045. In secure clusters, re-login is necessary for https 
    clients before opening connections. (jghoman)

    HDFS-1289. Datanode secure mode is broken. (Kan Zhang via jghoman)

    HDFS-1007. HFTP needs to be updated to use delegation tokens (boryas)

    HDFS-1085. HFTP read may fail silently on the client side if there is an
    exception on the server side.  (szetszwo)

    HDFS-1308. job conf key for the services name of DelegationToken for HFTP
    url is constructed incorrectly in HFTPFileSystem (boryas)

    HDFS-1319. Fix location of re-login for secondary namenode from HDFS-999. 
    (jghoman)

    HDFS-1317. Remove the FILEPATH_PATTERN from hdfsproxy.AuthorizationFilter.
    (Rohini Palaniswamy via szetszwo)

    HDFS-912. sed in build.xml on Solaris fails. (Allen Wittenauer via jghoman)

    HDFS-1296. using delegation token over hftp for long running 
    clients (boryas)

    HDFS-1334. open in HftpFileSystem does not add delegation tokens to the url.
    (Jitendra Pandey via jghoman)

    HDFS-1301.  TestHDFSProxy need to use server side conf for ProxyUser 
    stuff. (boryas)

    HDFS-1340. When security is turned off, there is a potential XSS attack. 
    This patch fixes it by removing delegationtoken string from the URL, 
    before returning a response to the client. (Jitendra Pandey via ddas)

    HDFS-1347.  TestDelegationToken uses mortbay.log for logging (boryas)

    HDFS-1157. Modifications introduced by HDFS-1150 are breaking aspect's
    bindings (cos)

    HDFS-1349. Remove empty java files. (Eli Collins)

    HDFS-1340. A null delegation token is appended to the url if security
    is disabled when browsing filesystem. (boryas)
    
    HDFS-1352. Fix jsvc.location. (Eli Collins via jghoman)

    HDFS-1284. TestBlockToken fails.  (Kan Zhang via jghoman)

    HDFS-1355. ant veryclean (clean-cache) doesn't clean enough. 
    (Luke Lu via jghoman)

    HDFS-1353. Remove most of getBlockLocation optimization. (jghoman)

    HDFS-1369. Invalid javadoc reference in FSDatasetMBean.java (Eli Collins)

    HDFS-829. hdfsJniHelper.c: #include <error.h> is not portable. 
    (Allen Wittenauer via jghoman)

    HDFS-1310. The ClientDatanodeProtocol proxy should be stopped in
    DFSInputStream.readBlockLength(..).  (sam rash via szetszwo)

    HDFS-1357. HFTP traffic served by DataNode shouldn't use service port 
    on NameNode. (Kan Zhang via jghoman)

    HDFS-1419. HDFS Federation: Three test cases need minor modification after 
    the new block id change (Tanping Wang via suresh)

    HDFS-96. HDFS supports blocks larger than 2 GB.
    (Patrick Kling via dhruba)

    HDFS-1433. Fix test failures - TestPread and TestFileLimit. (suresh)

    HDFS-1364. Makes long running HFTP-based applications do relogins
    if necessary. (Jitendra Pandey via ddas)

    HDFS-1399. Distinct minicluster services (e.g. NN and JT) overwrite each
    other's service policies.  (Aaron T. Myers via tomwhite)

<<<<<<< HEAD
=======
    HDFS-1440. Fix TestComputeInvalidateWork failure. (suresh)

Release 0.21.0 - Unreleased

>>>>>>> 6baa52db
  INCOMPATIBLE CHANGES

    HDFS-538. Per the contract elucidated in HADOOP-6201, throw
    FileNotFoundException from FileSystem::listStatus rather than returning
    null. (Jakob Homan via cdouglas)

    HDFS-602. DistributedFileSystem mkdirs throws FileAlreadyExistsException
    instead of FileNotFoundException. (Boris Shkolnik via suresh)

    HDFS-544. Add a "rbw" subdir to DataNode data directory. (hairong)

    HDFS-576. Block report includes under-construction replicas. (shv)

    HDFS-636. SafeMode counts complete blocks only. (shv)

    HDFS-644. Lease recovery, concurrency support. (shv)

    HDFS-570. Get last block length from a data-node when opening a file
    being written to. (Tsz Wo (Nicholas), SZE via shv)

    HDFS-657. Remove unused legacy data-node protocol methods. (shv)

    HDFS-658. Block recovery for primary data-node. (shv)

    HDFS-660. Remove deprecated methods from InterDatanodeProtocol. (shv)

    HDFS-512. Block.equals() and compareTo() compare blocks based
    only on block Ids, ignoring generation stamps. (shv)

    HDFS-873. Configuration specifies data-node storage directories as URIs.
    (shv)

    HDFS-905. Use the new UserGroupInformation from HDFS-6299. 
    (jghoman via omalley)

    HDFS-984. Persistent delegation tokens. (Jitendra Pandey via shv)

    HDFS-1016. HDFS side change for HADOOP-6569. This jira changes the
    error message on the screen when cat a directory or a 
    non-existent file. (hairong)

    HDFS-1439. HDFS Federation: Fix compilation error in TestFiHftp. (suresh)

  NEW FEATURES

    HDFS-1134. Large-scale Automated Framework. (cos)

    HDFS-436. Introduce AspectJ framework for HDFS code and tests.
    (Konstantin Boudnik via szetszwo)

    HDFS-447. Add LDAP lookup to hdfsproxy. (Zhiyong Zhang via cdouglas)

    HDFS-459. Introduce Job History Log Analyzer. (shv)

    HDFS-461. Tool to analyze file size distribution in HDFS. (shv)

    HDFS-492. Add two JSON JSP pages to the Namenode for providing corrupt
    blocks/replicas information.  (Bill Zeller via szetszwo)

    HDFS-578. Add support for new FileSystem method for clients to get server
    defaults. (Kan Zhang via suresh)

    HDFS-595. umask settings in configuration may now use octal or symbolic 
    instead of decimal. (Jakob Homan via suresh)

    HADOOP-6234. Updated hadoop-core and test jars to propagate new option 
    dfs.umaskmode in configuration. (Jakob Homan via suresh)

    HDFS-235. Add support for byte ranges in HftpFileSystem to serve
    range of bytes from a file. (Bill Zeller via suresh)

    HDFS-385. Add support for an experimental API that allows a module external
    to HDFS to specify how HDFS blocks should be placed. (dhruba)

    HADOOP-4952. Update hadoop-core and test jars to propagate new FileContext
    file system application interface. (Sanjay Radia via suresh).

    HDFS-567. Add block forensics contrib tool to print history of corrupt and
    missing blocks from the HDFS logs.
    (Bill Zeller, Jitendra Nath Pandey via suresh).

    HDFS-610. Support o.a.h.fs.FileContext.  (Sanjay Radia via szetszwo)

    HDFS-536. Support hflush at DFSClient. (hairong)

    HDFS-517. Introduce BlockInfoUnderConstruction to reflect block replica
    states while writing. (shv)

    HDFS-565. Introduce block committing logic during new block allocation
    and file close. (shv)

    HDFS-537. DataNode exposes a replica's meta info to BlockReceiver for the
    support of dfs writes/hflush. It also updates a replica's bytes received,
    bytes on disk, and bytes acked after receiving a packet. (hairong)

    HDFS-585. Datanode should serve up to visible length of a replica for read
    requests.  (szetszwo)

    HDFS-604. Block report processing for append. (shv)

    HDFS-619. Support replica recovery initialization in datanode for the new
    append design.  (szetszwo)

    HDFS-592. Allow clients to fetch a new generation stamp from NameNode for
    pipeline recovery. (hairong)

    HDFS-624. Support a new algorithm for pipeline recovery and pipeline setup
    for append. (hairong)

    HDFS-627. Support replica update in data-node.
    (Tsz Wo (Nicholas), SZE and Hairong Kuang via shv)

    HDFS-642. Support pipeline close and close error recovery. (hairong)

    HDFS-631. Rename configuration keys towards API standardization and
    backward compatibility. (Jitendra Nath Pandey via suresh)

    HDFS-669. Add unit tests framework (Mockito) (cos, Eli Collins)

    HDFS-731. Support new Syncable interface in HDFS. (hairong)

    HDFS-702. Add HDFS implementation of AbstractFileSystem. 
    (Sanjay Radio via suresh)

    HDFS-758. Add decommissioning status page to Namenode Web UI.
    (Jitendra Nath Pandey via suresh)

    HDFS-814. Add an api to get the visible length of a DFSDataInputStream.
    (szetszwo)

    HDFS-654. Add support new atomic rename functionality in HDFS for 
    supporting rename in FileContext. (suresh)

    HDFS-222. Support for concatenating of files into a single file
    without copying. (Boris Shkolnik via hairong)

    HDFS-933. Adds Delegation token based authentication in the NameNode.
    (Kan Zhang via ddas)

    HDFS-935. Adds a real user component in Delegation token.
    (Jitendra Nath Pandey via ddas)

    HDFS-245. Adds a symlink implementation to HDFS. This complements the new 
    symlink feature added in HADOOP-6421 (Eli Collins via Sanjay Radia)

    HDFS-1009. Support Kerberos authorization in HDFSProxy.  (Srikanth
    Sundarrajan via szetszwo)

    HDFS-1091. Implement listStatus that returns an iterator of FileStatus.
    (hairong)

  IMPROVEMENTS

    HDFS-381. Remove blocks from DataNode maps when corresponding file
    is deleted. (Suresh Srinivas via rangadi)

    HDFS-377. Separate codes which implement DataTransferProtocol.
    (szetszwo)

    HDFS-396. NameNode image and edits directories are specified as URIs.
    (Luca Telloli via rangadi)

    HDFS-444. Allow to change probability levels dynamically in the fault
    injection framework.  (Konstantin Boudnik via szetszwo)

    HDFS-352. Documentation for saveNamespace command. (Ravi Phulari via shv)

    HADOOP-6106. Updated hadoop-core and test jars from hudson trunk 
    build #12. (Giridharan Kesavan)

    HDFS-204. Add a new metrics FilesInGetListingOps to the Namenode.
    (Jitendra Nath Pandey via szetszwo)

    HDFS-278. HDFS Outputstream close does not hang forever. (dhruba)

    HDFS-443. Add a new metrics numExpiredHeartbeats to the Namenode.
    (Jitendra Nath Pandey via szetszwo)

    HDFS-475. Add new ant targets for fault injection jars and tests.
    (Konstantin Boudnik via szetszwo)

    HDFS-458. Create a new ant target, run-commit-test.  (Jakob Homan
    via szetszwo)

    HDFS-493. Change build.xml so that the fault-injected tests are executed
    only by the run-test-*-fault-inject targets.  (Konstantin Boudnik via
    szetszwo)

    HDFS-446. Improvements to Offline Image Viewer. (Jakob Homan via shv)

    HADOOP-6160. Fix releaseaudit target to run on specific directories.
    (gkesavan)

    HDFS-501. Use enum to define the constants in DataTransferProtocol.
    (szetszwo)

    HDFS-508. Factor out BlockInfo from BlocksMap. (shv)

    HDFS-510. Rename DatanodeBlockInfo to be ReplicaInfo.
    (Jakob Homan & Hairong Kuang via shv)

    HDFS-500. Deprecate NameNode methods deprecated in NameNodeProtocol.
    (Jakob Homan via shv)

    HDFS-514. Change DFSClient.namenode from public to private.  (Bill Zeller
    via szetszwo)

    HDFS-496. Use PureJavaCrc32 in HDFS.  (Todd Lipcon via szetszwo)

    HDFS-511. Remove redundant block searches in BlockManager. (shv)

    HDFS-504. Update the modification time of a file when the file 
    is closed. (Chun Zhang via dhruba)

    HDFS-498. Add development guide and documentation for the fault injection
    framework.  (Konstantin Boudnik via szetszwo)

    HDFS-524. Further DataTransferProtocol code refactoring.  (szetszwo)

    HDFS-529. Use BlockInfo instead of Block to avoid redundant block searches
    in BlockManager. (shv)

    HDFS-530. Refactor TestFileAppend* to remove code duplication.
    (Konstantin Boudnik via szetszwo)

    HDFS-451. Add fault injection tests for DataTransferProtocol.  (szetszwo)

    HDFS-409. Add more access token tests.  (Kan Zhang via szetszwo)

    HDFS-546. DatanodeDescriptor iterates blocks as BlockInfo. (shv)

    HDFS-457. Do not shutdown datanode if some, but not all, volumes fail.
    (Boris Shkolnik via szetszwo)

    HDFS-548. TestFsck takes nearly 10 minutes to run. (hairong)

    HDFS-539. Refactor fault injeciton pipeline test util for future reuse.
    (Konstantin Boudnik via szetszwo)

    HDFS-552. Change TestFiDataTransferProtocol to junit 4 and add a few new
    tests.  (szetszwo)

    HDFS-563. Simplify the codes in FSNamesystem.getBlockLocations(..).
    (szetszwo)

    HDFS-581. Introduce an iterator over blocks in the block report array.(shv)

    HDFS-549. Add a new target, run-with-fault-inject-testcaseonly, which
    allows an execution of non-FI tests in FI-enable environment.  (Konstantin
    Boudnik via szetszwo)

    HDFS-173. Namenode will not block until a large directory deletion 
    completes. It allows other operations when the deletion is in progress. 
    (suresh)

    HDFS-551. Create new functional test for a block report. (Konstantin
    Boudnik via hairong)

    HDFS-288. Redundant computation in hashCode() implementation.
    (szetszwo via tomwhite)

    HDFS-412. Hadoop JMX usage makes Nagios monitoring impossible.
    (Brian Bockelman via tomwhite)

    HDFS-472. Update hdfsproxy documentation. Adds a setup guide and design
    document. (Zhiyong Zhang via cdouglas)

    HDFS-617. Support non-recursive create().  (Kan Zhang via szetszwo)

    HDFS-618. Support non-recursive mkdir().  (Kan Zhang via szetszwo)

    HDFS-574. Split the documentation between the subprojects.
    (Corinne Chandel via omalley)

    HDFS-598. Eclipse launch task for HDFS. (Eli Collins via tomwhite)

    HDFS-641. Move all of the components that depend on map/reduce to 
    map/reduce. (omalley)

    HDFS-509. Redesign DataNode volumeMap to include all types of Replicas.
    (hairong)

    HDFS-562. Add a test for NameNode.getBlockLocations(..) to check read from
    un-closed file.  (szetszwo)

    HDFS-543. Break FSDatasetInterface#writToBlock() into writeToRemporary,
    writeToRBW, ad append. (hairong)

    HDFS-603. Add a new interface, Replica, which is going to replace the use
    of Block in datanode.  (szetszwo)

    HDFS-589. Change block write protocol to support pipeline recovery.
    (hairong)

    HDFS-652. Replace BlockInfo.isUnderConstruction() with isComplete() (shv)

    HDFS-648. Change some methods in AppendTestUtil to public.  (Konstantin
    Boudnik via szetszwo)

    HDFS-662. Unnecessary info message from DFSClient. (hairong)

    HDFS-518. Create new tests for Append's hflush. (Konstantin Boudnik
    via szetszwo)

    HDFS-688. Add configuration resources to DFSAdmin. (shv)

    HDFS-29. Validate the consistency of the lengths of replica and its file 
    in replica recovery.  (szetszwo)

    HDFS-680. Add new access method to a copy of a block's replica. (shv)

    HDFS-704. Unify build property names to facilitate cross-projects
    modifications (cos)

    HDFS-705. Create an adapter to access some of package-private methods of
    DataNode from tests (cos)

    HDFS-710. Add actions with constraints to the pipeline fault injection
    tests and change SleepAction to support uniform random sleeping over an
    interval.  (szetszwo)

    HDFS-713. Need to properly check the type of the test class from an aspect
    (cos)

    HDFS-716. Define a pointcut for pipeline close and add a few fault
    injection tests to simulate out of memory problem.  (szetszwo)

    HDFS-719. Add 6 fault injection tests for pipeline close to simulate slow
    datanodes and disk errors.  (szetszwo)

    HDFS-616. Create functional tests for new design of the block report. (cos)
    
    HDFS-584. Fail the fault-inject build if any advices are mis-bound. (cos)

    HDFS-730. Add 4 fault injection tests to simulate non-responsive datanode
    and out-of-memory problem for pipeline close ack.  (szetszwo)

    HDFS-728. Create a comprehensive functional test for append. (hairong)

    HDFS-736. commitBlockSynchronization() updates block GS and length 
    in-place. (shv)

    HADOOP-5107. Use Maven ant tasks to publish the subproject jars.
    (Giridharan Kesavan via omalley)

    HDFS-521. Create new tests for pipeline (cos)

    HDFS-764. Places the Block Access token implementation in hdfs project.
    (Kan Zhang via ddas)

    HDFS-787. Upgrade some libraries to be consistent with common and 
    mapreduce. (omalley)

    HDFS-519. Create new tests for lease recovery (cos)

    HDFS-804. New unit tests for concurrent lease recovery (cos)

    HDFS-813. Enable the append test in TestReadWhileWriting.  (szetszwo)

    HDFS-145. Cleanup inconsistent block length handling code in
    FSNameSystem#addStoredBlock. (hairong)

    HDFS-127. Reset failure count in DFSClient for each block acquiring
    operation.  (Igor Bolotin via szetszwo)

    HDFS-520. Create new tests for block recovery. (hairong)

    HDFS-1067. Create block recovery tests that handle errors. (hairong)

    HDFS-1107. Turn on append by default. (shv)

    HDFS-968. Use StringBuilder instead of StringBuffer for better
    performance. (Kay Kay via suresh)
    
    HDFS-703. Replace current fault injection implementation with one
    from (cos)

    HDFS-754. Reduce ivy console output to observable level (cos)

    HDFS-832. HDFS side of HADOOP-6222. (cos)

    HDFS-840. Change tests to use FileContext test helper introduced in
    HADOOP-6394. (Jitendra Nath Pandey via suresh)

    HDFS-685. Use the user-to-groups mapping service in the NameNode. 
    (boryas, acmurthy)

    HDFS-755. Read multiple checksum chunks at once in DFSInputStream.
    (Todd Lipcon via tomwhite)

    HDFS-786. Implement getContentSummary in HftpFileSystem.
    (Tsz Wo (Nicholas), SZE via cdouglas)

    HDFS-587. Add support for specifying queue name in mapreduce tests.
    (Erik Steffl via suresh)

    HDFS-902 Move contrib/raid to MapReduce. (Eli Collins via omalley)

    HDFS-800. The last block of a file under construction may change to the
    COMPLETE state in response to getAdditionalBlock or completeFileInternal.
    (hairong)

    HDFS-899. Delegation Token Implementation
     and corresponding changes in Namenode and DFS Api to issue, 
    renew and cancel delegation tokens. (jnp via boryas)

    HDFS-844. Log the filename when file locking fails. (tomwhite)

    HDFS-914. Refactor DFSOutputStream and DFSInputStream out of DFSClient.
    (Todd Lipcon via tomwhite)

    HDFS-949. Move DelegationToken into Common so that it can be used by
    MapReduce. (omalley)

    HDFS-930. Better error message for DATA_TRANSFER_VERSION mismatched.
    (Kay Kay via szetszwo)

    HDFS-986. Delegation token renewing and cancelling should provide
    meaningful exceptions when there are failures instead of returning 
    false. (omalley)

    HADOOP-6579. Upgrade the commons-codec library to 1.4. (omalley)

    HDFS-991. Allow authentication to the web ui via a delegation token. 
    (omalley)

    HDFS-994. Allow fetching of delegation token from NameNode for hftp.
    (Jakob Homan via acmurthy) 

    HDFS-998. Quote blocks streamed through jsps. (cdouglas)

    HDFS-729. NameNode API to list files that have missing blocks.
    (Rodrigo Schmidt via dhruba)

    HDFS-850. The WebUI display more details about namenode memory usage.
    (Dmytro Molkov via dhruba)

    HDFS-826. The DFSOutputStream has a API that returns the number of
    active datanode(s) in the current pipeline. (dhruba)

    HDFS-985. HDFS should issue multiple RPCs for listing a large
    directory. (hairong)

    HDFS-1043. NNThroughputBenchmark modifications to support benchmarking of
    server-side user group resolution. (shv)

    HDFS-892. Optionally use Avro reflection for Namenode RPC.  This
    is not a complete implementation yet, but rather a starting point.
    (cutting)
    
    HDFS-854. Datanode should scan devices in parallel to generate
    block report. (Dmytro Molkov via jhoman)

    HDFS-1032. fsck has an option to list corrupt files.
    (Andre Oriai via dhruba)

    HDFS-1024. SecondaryNameNode verifies size of fsimage and edits file.
    (Dmytro Molkov via dhruba)
    
    HDFS-1011. hdfsproxy: Improve log messages by restoring the previous
    thread name.  (Srikanth Sundarrajan via szetszwo)

    HDFS-997. Allow datanode storage directory permissions to be configurable.
    (Luke Lu via cdouglas)

    HDFS-1012. hdfsproxy: Support for fully qualified HDFS path in addition to
    simple unqualified path.  (Srikanth Sundarrajan via szetszwo)

    HDFS-933. Namenode should issue a delegation token only for kerberos 
    authenticated clients.(jnp via boryas)

    HDFS-1087. Modify audit log to use a StringBuilder rather than a Formatter.
    (cdouglas)

    HDFS-1083. Update TestHDFSCLI not to expect exception class name
    in error messages. (suresh)

    HDFS-1099. Add test for umask backward compatibility. (suresh)

    HDFS-1092. Use logging rather than System.err in MiniDFSCluster.
    (Kay Kay via jghoman)

    HDFS-1047. Install/deploy source jars to Maven repo. 
    (Patrick Angeles via jghoman)

    HDFS-666. Unit test for FsShell -text. (cdouglas via jghoman)

    HDFS-1054. Remove unnecessary sleep after failure in nextBlockOutputStream.
    (Todd Lipcon via jghoman)

    HDFS-921. Convert TestDFSClientRetries::testNotYetReplicatedErrors
    to Mockito. (jghoman)

    HDFS-1100. Override unwrapException in TestFcHdfsSymlink to test 
    symlink API conformance. (Eli Collins via suresh).

    HDFS-1089. Remove uses of FileContext#isFile, isDirectory, and exists.
    (Eli Collins via hairong)

    HDFS-1028. Efficient splitting of path components reduces the time
    to load in fsimage by 20%. (Dmytro Molkov via dhruba)

    HDFS-1109. HFTP supports filenames that contains the character "+".
    (Dmytro Molkov via dhruba)

    HDFS-853. The HDFS webUI displays the balanced-ness of the cluster.
    (Dmytro Molkov via dhruba)

    HDFS-1126. Change HDFS to depend on Hadoop 'common' artifacts instead
    of 'core'. (tomwhite)

    HDFS-995.  Replace usage of FileStatus#isDir().  (Eli Collins via
    tomwhite)

    HDFS-1161.  Make DN minimum valid volumes configurable.
    (Eli Collins via tomwhite)

    HDFS-1181. Move configuration and script files post split. (tomwhite)

    HDFS-1170.  Add more assertions to TestLargeDirectoryDelete.
    (Steve Loughran via tomwhite)

    HDFS-1199. Extract a subset of tests for smoke (DOA) validation. (cos)

    HDFS-1174. New properties for suspend and resume process. (Vinay Thota via
    cos)

    HDFS-1277. [Herriot] New property for multi user list. (Vinay Thota via
    cos)

    HDFS-806. Add new unit tests to the 10-mins 'run-commit-test' target (cos)

    HDFS-1411. Correct backup node startup command in hdfs user guide.
    (Ching-Shen Chen via shv) 

  OPTIMIZATIONS

    HDFS-946. NameNode should not return full path name when lisitng a
    diretory or getting the status of a file. (hairong)

  BUG FIXES

    HDFS-76. Better error message to users when commands fail because of 
    lack of quota. Allow quota to be set even if the limit is lower than
    current consumption. (Boris Shkolnik via rangadi)

    HADOOP-4687. HDFS is split from Hadoop Core. It is a subproject under 
    Hadoop (Owen O'Malley)

    HADOOP-6096. Fix Eclipse project and classpath files following project
    split. (tomwhite)

    HDFS-195. Handle expired tokens when write pipeline is reestablished.
    (Kan Zhang via rangadi)

    HDFS-181. Validate src path in FSNamesystem.getFileInfo(..).  (Todd
    Lipcon via szetszwo)

    HDFS-441. Remove TestFTPFileSystem.  (szetszwo)

    HDFS-440. Fix javadoc broken links in DFSClient.  (szetszwo)

    HDFS-480. Fix a typo in the jar name in build.xml.  
    (Konstantin Shvachko via gkesavan)

    HDFS-438. Check for NULL before invoking GenericArgumentParser in
    DataNode. (Raghu Angadi)

    HDFS-415. BlockReceiver hangs in case of certain runtime exceptions.
    (Konstantin Boudnik via rangadi)

    HDFS-462. loadFSImage should close edits file. (Jakob Homan via shv)

    HDFS-489. Update TestHDFSCLI for the -skipTrash option in rm. (Jakob Homan
    via szetszwo)

    HDFS-445. pread() does not pick up changes to block locations. 
    (Kan Zhang via rangadi) 

    HDFS-463. CreateEditLog utility broken after HDFS-396 (URI for
    FSImage). (Suresh Srinivas via rangadi)

    HDFS-484. Fix bin-package and package target to package jar files.
    (gkesavan)

    HDFS-490. Eliminate the deprecated warnings introduced by H-5438.
    (He Yongqiang via szetszwo)

    HDFS-119. Fix a bug in logSync(), which causes NameNode block forever.
    (Suresh Srinivas via shv)

    HDFS-534. Include avro in ivy.  (szetszwo)

    HDFS-532. Allow applications to know that a read request failed 
    because block is missing. (dhruba)

    HDFS-561. Fix write pipeline READ_TIMEOUT in DataTransferProtocol.
    (Kan Zhang via szetszwo)

    HDFS-553. BlockSender reports wrong failed position in ChecksumException.
    (hairong)

    HDFS-568. Set mapred.job.tracker.retire.jobs to false in
    src/test/mapred-site.xml for mapreduce tests to run.  (Amareshwari
    Sriramadasu via szetszwo)
 
    HDFS-15. All replicas end up on 1 rack. (Jitendra Nath Pandey via hairong)
 
    HDFS-586. TestBlocksWithNotEnoughRacks sometimes fails.
    (Jitendra Nath Pandey via hairong)

    HADOOP-6243. Fixed a NullPointerException in handling deprecated keys.
    (Sreekanth Ramakrishnan via yhemanth)

    HDFS-605. Do not run fault injection tests in the run-test-hdfs-with-mr
    target.  (Konstantin Boudnik via szetszwo)

    HDFS-606. Fix ConcurrentModificationException in invalidateCorruptReplicas()
    (shv)

    HDFS-601. TestBlockReport obtains data directories directly from
    MiniHDFSCluster. (Konstantin Boudnik via shv)

    HDFS-614. TestDatanodeBlockScanner obtains data directories directly from
    MiniHDFSCluster. (shv)

    HDFS-612. Remove the use of org.mortbay.log.Log in FSDataset.  (szetszwo)

    HDFS-622. checkMinReplication should count live nodes only. (shv)

    HDFS-629. Remove ReplicationTargetChooser.java along with fixing 
    import warnings generated by Eclipse. (dhruba)

    HDFS-637. DataNode sends a Success ack when block write fails. (hairong)

    HDFS-640. Fixed TestHDFSFileContextMainOperations.java build failure. (suresh)

    HDFS-547. TestHDFSFileSystemContract#testOutputStreamClosedTwice
    sometimes fails with CloseByInterruptException. (hairong)

    HDFS-588. Fix TestFiDataTransferProtocol and TestAppend2 failures. (shv)

    HDFS-550. DataNode restarts may introduce corrupt/duplicated/lost replicas
    when handling detached replicas. (hairong)

    HDFS-659. If the the last block is not complete, update its length with
    one of its replica's length stored in datanode.  (szetszwo)

    HDFS-649. Check null pointers for DataTransferTest.  (Konstantin Boudnik
    via szetszwo)

    HDFS-661. DataNode upgrade fails on non-existant current directory.
    (hairong)

    HDFS-597. Mofication introduced by HDFS-537 breakes an advice binding in
    FSDatasetAspects.  (Konstantin Boudnik via szetszwo)

    HDFS-665. TestFileAppend2 sometimes hangs. (hairong)

    HDFS-676. Fix NPE in FSDataset.updateReplicaUnderRecovery() (shv)

    HDFS-673. BlockReceiver#PacketResponder should not remove a packet from
    the ack queue before its ack is sent. (hairong)

    HDFS-682. Fix bugs in TestBlockUnderConstruction.  (szetszwo)

    HDFS-668. TestFileAppend3#TC7 sometimes hangs. (hairong)

    HDFS-679. Appending to a partial chunk incorrectly assumes the
    first packet fills up the partial chunk. (hairong)

    HDFS-722. Fix callCreateBlockWriteStream pointcut in FSDatasetAspects.
    (szetszwo)

    HDFS-690. TestAppend2#testComplexAppend failed on "Too many open files".
    (hairong)

    HDFS-725. Support the build error fix for HADOOP-6327.  (Sanjay Radia via
    szetszwo)

    HDFS-625. Fix NullPointerException thrown from ListPathServlet. (suresh)

    HDFS-735. TestReadWhileWriting has wrong line termination symbols (cos)

    HDFS-691. Fix an overflow error in DFSClient.DFSInputStream.available().
    (szetszwo)

    HDFS-733. TestBlockReport fails intermittently. (cos)

    HDFS-774. Intermittent race condition in TestFiPipelines (cos)

    HDFS-741. TestHFlush test doesn't seek() past previously written part of
    the file (cos, szetszwo)

    HDFS-706. Intermittent failures in TestFiHFlush (cos)
 
    HDFS-646. Fix test-patch failure by adding test-contrib ant target.
    (gkesavan)

    HDFS-791. Build is broken after HDFS-787 patch has been applied (cos)

    HDFS-792. TestHDFSCLI is failing. (Todd Lipcon via cos)

    HDFS-781. Namenode metrics PendingDeletionBlocks is not decremented.
    (Suresh)

    HDFS-192. Fix TestBackupNode failures. (shv)

    HDFS-797. TestHDFSCLI much slower after HDFS-265 merge. (Todd Lipcon via cos)

    HDFS-824. Stop lease checker in TestReadWhileWriting.  (szetszwo)

    HDFS-823. CheckPointer should use addInternalServlet for image-fetching
    servlet (jghoman)

    HDFS-456. Fix URI generation for windows file paths. (shv)

    HDFS-812. FSNamesystem#internalReleaseLease throws NullPointerException on
    a single-block file's lease recovery. (cos)

    HDFS-724. Pipeline hangs if one of the block receiver is not responsive.
    (hairong)

    HDFS-564. Adding pipeline tests 17-35. (hairong)

    HDFS-849. TestFiDataTransferProtocol2#pipeline_Fi_18 sometimes fails.
    (hairong)

    HDFS-762. Balancer causes Null Pointer Exception. 
    (Cristian Ivascu via dhruba)

    HDFS-868. Fix link to Hadoop Upgrade Wiki. (Chris A. Mattmann via shv)
    
    HDFS-880. TestNNLeaseRecovery fails on windows (cos, shv)

    HDFS-699. Primary datanode should compare replicas' on disk lengths.
    (hairong)

    HDFS-897. Fix a bug related to generation stamp comparison in 
    ReplicasMap. (suresh)

    HDFS-793. Data node should receive the whole packet ack message before it
    constructs and sends its own ack message for the packet. (hairong)

    HDFS-101. DFS write pipeline: DFSClient sometimes does not detect second
    datanode failure. (hairong)

    HDFS-822. Appends to already-finalized blocks can rename across volumes.
    (hairong)

    HDFS-1046. Fix Tomcat version in hdfsproxy/build.xml.  (Srikanth
    Sundarrajan via szetszwo)

    HDFS-1072. Fix TestReadWhileWriting failure. (Erik Steffl via shv)

    HDFS-913. Rename fault injection test TestRename.java to TestFiRename.java
    to include it in tests run by ant target run-test-hdfs-fault-inject.
    (suresh)
  
    HDFS-695. RaidNode should read in configuration from hdfs-site.xml.
    (dhruba)

    HDFS-726. Eclipse .classpath template has outdated jar files and is
    missing some new ones. (cos)

    HDFS-750. Fix build failure due to TestRename. (suresh)

    HDFS-712. Move libhdfs from mapreduce subproject to hdfs subproject.
    (Eli Collins via dhruba)

    HDFS-757. Enable Unit test for HDFS Raid. (dhruba)

    HDFS-611. Prevent DataNode heartbeat times from increasing even when
    the DataNode has many blocks to delete. (Zheng Shao via dhruba)

    HDFS-751. Fix TestCrcCorruption to pick up the correct datablocks to
    corrupt. (dhruba)
    
    HDFS-763. Fix slightly misleading report from DataBlockScanner 
    about corrupted scans. (dhruba)

    HDFS-727. bug setting block size hdfsOpenFile (Eli Collins via cos)

    HDFS-756. libhdfs unit tests do not run. (Eli Collins via cos)

    HDFS-783. libhdfs tests brakes code coverage runs with Clover (cos)

    HDFS-785. Add Apache license to several namenode unit tests. 
    (Ravi Phulari via jghoman)

    HDFS-802. Update Eclipse configuration to match changes to Ivy
    configuration (Edwin Chan via cos)

    HDFS-423. Unbreak FUSE build and fuse_dfs_wrapper.sh (Eli Collins via cos)

    HDFS-825. Build fails to pull latest hadoop-core-* artifacts (cos)

    HDFS-94. The Heap Size printed in the NameNode WebUI is accurate.
    (Dmytro Molkov via dhruba)

    HDFS-767. An improved retry policy when the DFSClient is unable to fetch a
    block from the datanode.  (Ning Zhang via dhruba)

    HDFS-775. FSDataset calls getCapacity() twice. (stevel)
    
    HDFS-885. Datanode toString() NPEs on null dnRegistration. (stevel)

    HDFS-877. Client-driven block verification not functioning. (Todd
    Lipcon via hairong)

    HDFS-630. In DFSOutputStream.nextBlockOutputStream(), the client can
    exclude specific datanodes when locating the next block.
    (Cosmin Lehene via Stack)

    HDFS-922. Remove unnecessary semicolon added by HDFS-877 that causes
    problems for Eclipse compilation. (jghoman)

    HDFS-927  DFSInputStream retries too many times for new block locations
    (Todd Lipcon via Stack)

    HDFS-938. Replace calls to UGI.getUserName() with UGI.getShortUserName()
    (jghoman)

    HDFS-894. DatanodeID.ipcPort is not updated when existing node 
    re-registers. (Todd Lipcon via tomwhite)

    HDFS-965. Split TestDelegationToken in to two parts and fix configuration
    to allow proxy users in the test. (Jitendra Pandey via omalley)

    HDFS-999. Secondary namenode should login using kerberos if security is 
    configured (boryas)

    HDFS-856. Hardcoded replication level for new files in fuse-dfs.
    (Brian Bockelman via tomwhite)

    HDFS-857. Incorrect type for fuse-dfs capacity can cause "df" to return
    negative values on 32-bit machines. (Brian Bockelman via tomwhite)

    HDFS-858. Incorrect return codes for fuse-dfs. (Brian Bockelman via
    tomwhite)

    HDFS-859. fuse-dfs utime behavior causes issues with tar.
    (Brian Bockelman via tomwhite)

    HDFS-861. fuse-dfs does not support O_RDWR. (Brian Bockelman via tomwhite)

    HDFS-961. dfs_readdir incorrectly parses paths. (Eli Collins via tomwhite)

    HDFS-1015. Fix intermittent failure in TestSecurityTokenEditLog.
    (Jitendra Nath Pandey via suresh)

    HDFS-939. libhdfs test is broken. (Eli Collins via tomwhite)
    
    HDFS-1074. hdfsproxy: Fix bugs in TestProxyUtil.  (Srikanth Sundarrajan
    via szetszwo)

    HDFS-481. hdfsproxy: Bug Fixes + HdfsProxy to use proxy user to
    impresonate the real user.  (Srikanth Sundarrajan via szetszwo)

    HDFS-482. Move HsftpFileSystem's ssl.client.do.not.authenticate.server
    configuration setting to ssl-client.xml.  (Srikanth Sundarrajan via
    szetszwo)

    HDFS-1010. hdfsproxy: Retrieve groups from UnixUserGroupInformation
    instead of LdapEntry.  (Srikanth Sundarrajan via szetszwo)

    HDFS-466. hdfs_write infinite loop when dfs fails and cannot write
    files > 2 GB. (Pete Wyckoff via tomwhite)

    HDFS-651. HDFS Docs - fix listing of docs in the doc menu.
    (Corinne Chandel via tomwhite)

    HDFS-1014. Error in reading delegation tokens from edit logs.
    (Jitendra Nath Pandey via jhoman)

    HDFS-1088. Prevent renaming a symbolik link to its target.
    (Eli Collins via suresh)

    HDFS-966. NameNode does not recovers lease when it is in safemode.
    (dhruba)

    HDFS-833. Datanode shutdown should log problems with Storage.unlockAll()
    (Steve Loughran via dhruba)

    HDFS-1101. TestDiskError.testLocalDirs() fails. (cdouglas via jghoman)

    HDFS-1031. Enhance the webUi to list a few of the corrupted files in HDFS.
    (Andre Orian via dhruba)

    HDFS-1078. Create static and dynamic versions of libhdfs.
    (Sam Rash via dhruba)

    HDFS-1104. Fsck triggers full GC on NameNode. (hairong)

    HDFS-1141. Closing a file is successful only if the client still has a
    valid lease. (Todd Lipcon via dhruba)

    HDFS-1138. Prevent erroneous updation of modification time of a directory
    when fsimage loads. (Dmytro Molkov via dhruba)

    HDFS-1000. Updates libhdfs to the new API for UGI (ddas)

    HDFS-609. Create a file with the append flag does not work in HDFS.
    (tomwhite)

    HDFS-1255. Fix failing test-libhdfs.sh test. (tomwhite)

    HDFS-1256. libhdfs is missing from the tarball. (tomwhite)

    HDFS-1057. Concurrent readers hit ChecksumExceptions if following a
    writer to very end of file. (sam rash via hairong)

    HDFS-1212. Harmonize HDFS JAR library versions with Common. (tomwhite)

    HDFS-1159. clean-cache target removes wrong ivy cache (cos)

    HDFS-1193. -mvn-system-deploy target is broken which inturn fails the
    mvn-deploy task leading to unstable mapreduce build (Giridharan
    Kesavan via cos)

    HDFS-1299. 'compile-fault-inject' never should be called directly. (cos)

    HDFS-1311. Running tests with 'testcase' cause triple execution of the
    same test case (Cos)

    HDFS-1267. fuse-dfs does not compile. (Devaraj Das via tomwhite)

    HDFS-1363. Eliminate second synchronized sections in appendFile(). (shv)

    HDFS-1413. Fix broken links to HDFS Wiki. (shv)

    HDFS-1420. Clover build doesn't generate per-test coverage (cos)

Release 0.20.3 - Unreleased

  IMPROVEMENTS

  BUG FIXES

    HDFS-955. New implementation of saveNamespace() to avoid loss of edits 
    when name-node fails during saving. (shv)

    HDFS-1041. DFSClient.getFileChecksum(..) should retry if connection to
    the first datanode fails.  (szetszwo)

    HDFS-909. Wait until edits syncing is finishes before purging edits.
    (Todd Lipcon via shv)

    HDFS-1258. Clearing namespace quota on "/" corrupts fs image.
    (Aaron T. Myers via szetszwo)

    HDFS-132. Fix namenode to not report files deleted metrics for deletions
    done while replaying edits during startup. (suresh & shv)

Release 0.20.2 - Unreleased

  IMPROVEMENTS

    HDFS-737. Add full path name of the file to the block information and 
    summary of total number of files, blocks, live and deadnodes to 
    metasave output. (Jitendra Nath Pandey via suresh)

    HDFS-919. Create test to validate the BlocksVerified metric (Gary Murry
    via cos)

    HDFS-907. Add tests for getBlockLocations and totalLoad metrics.
    (Ravi Phulari via cos)
    
  BUG FIXES

    HDFS-686. NullPointerException is thrown while merging edit log and image.
    (hairong)

    HDFS-677. Rename failure when both source and destination quota exceeds
    results in deletion of source. (suresh)

    HDFS-709. Fix TestDFSShell failure due to rename bug introduced by 
    HDFS-677. (suresh)

    HDFS-579. Fix DfsTask to follow the semantics of 0.19, regarding non-zero
    return values as failures. (Christian Kunz via cdouglas)

    HDFS-723. Fix deadlock in DFSClient#DFSOutputStream. (hairong)

    HDFS-596. Fix memory leak in hdfsFreeFileInfo() for libhdfs.
    (Zhang Bingjun via dhruba)

    HDFS-185. Disallow chown, chgrp, chmod, setQuota, and setSpaceQuota when
    name-node is in safemode. (Ravi Phulari via shv)

    HDFS-187. Initialize secondary namenode http address in TestStartup.
    (Todd Lipcon via szetszwo)

    HDFS-464. Fix memory leaks in libhdfs. (Christian Kunz via suresh)

Release 0.20.1 - 2009-09-01

  IMPROVEMENTS

    HDFS-438. Improve help message for space quota command. (Raghu Angadi)

  BUG FIXES

    HDFS-167. Fix a bug in DFSClient that caused infinite retries on write.
    (Bill Zeller via szetszwo)

    HDFS-527. Remove/deprecate unnecessary DFSClient constructors.  (szetszwo)

    HDFS-525. The SimpleDateFormat object in ListPathsServlet is not thread
    safe. (Suresh Srinivas and cdouglas)

    HDFS-761. Fix failure to process rename operation from edits log due to 
    quota verification. (suresh)<|MERGE_RESOLUTION|>--- conflicted
+++ resolved
@@ -307,13 +307,10 @@
     HDFS-1399. Distinct minicluster services (e.g. NN and JT) overwrite each
     other's service policies.  (Aaron T. Myers via tomwhite)
 
-<<<<<<< HEAD
-=======
     HDFS-1440. Fix TestComputeInvalidateWork failure. (suresh)
 
 Release 0.21.0 - Unreleased
 
->>>>>>> 6baa52db
   INCOMPATIBLE CHANGES
 
     HDFS-538. Per the contract elucidated in HADOOP-6201, throw
