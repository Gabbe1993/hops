/**
 * Licensed to the Apache Software Foundation (ASF) under one
 * or more contributor license agreements.  See the NOTICE file
 * distributed with this work for additional information
 * regarding copyright ownership.  The ASF licenses this file
 * to you under the Apache License, Version 2.0 (the
 * "License"); you may not use this file except in compliance
 * with the License.  You may obtain a copy of the License at
 *
 *     http://www.apache.org/licenses/LICENSE-2.0
 *
 * Unless required by applicable law or agreed to in writing, software
 * distributed under the License is distributed on an "AS IS" BASIS,
 * WITHOUT WARRANTIES OR CONDITIONS OF ANY KIND, either express or implied.
 * See the License for the specific language governing permissions and
 * limitations under the License.
 */
package org.apache.hadoop.hdfs;

import com.google.common.annotations.VisibleForTesting;
import io.hops.erasure_coding.Codec;
import io.hops.metadata.hdfs.entity.EncodingPolicy;
import org.apache.commons.logging.Log;
import org.apache.commons.logging.LogFactory;
import org.apache.hadoop.classification.InterfaceAudience;
import org.apache.hadoop.fs.CreateFlag;
import org.apache.hadoop.fs.FSOutputSummer;
import org.apache.hadoop.fs.FileAlreadyExistsException;
import org.apache.hadoop.fs.ParentNotDirectoryException;
import org.apache.hadoop.fs.Syncable;
import org.apache.hadoop.fs.UnresolvedLinkException;
import org.apache.hadoop.fs.permission.FsPermission;
import org.apache.hadoop.hdfs.client.HdfsDataOutputStream;
import org.apache.hadoop.hdfs.client.HdfsDataOutputStream.SyncFlag;
import org.apache.hadoop.hdfs.protocol.DSQuotaExceededException;
import org.apache.hadoop.hdfs.protocol.DatanodeInfo;
import org.apache.hadoop.hdfs.protocol.ExtendedBlock;
import org.apache.hadoop.hdfs.protocol.HdfsConstants;
import org.apache.hadoop.hdfs.protocol.HdfsFileStatus;
import org.apache.hadoop.hdfs.protocol.LocatedBlock;
import org.apache.hadoop.hdfs.protocol.NSQuotaExceededException;
import org.apache.hadoop.hdfs.protocol.UnresolvedPathException;
import org.apache.hadoop.hdfs.protocol.datatransfer.BlockConstructionStage;
import org.apache.hadoop.hdfs.protocol.datatransfer.DataTransferEncryptor;
import org.apache.hadoop.hdfs.protocol.datatransfer.DataTransferProtocol;
import org.apache.hadoop.hdfs.protocol.datatransfer.IOStreamPair;
import org.apache.hadoop.hdfs.protocol.datatransfer.InvalidEncryptionKeyException;
import org.apache.hadoop.hdfs.protocol.datatransfer.PacketHeader;
import org.apache.hadoop.hdfs.protocol.datatransfer.PipelineAck;
import org.apache.hadoop.hdfs.protocol.datatransfer.Sender;
import org.apache.hadoop.hdfs.protocol.proto.DataTransferProtos.BlockOpResponseProto;
import org.apache.hadoop.hdfs.protocol.proto.DataTransferProtos.Status;
import org.apache.hadoop.hdfs.protocolPB.PBHelper;
import org.apache.hadoop.hdfs.security.token.block.BlockTokenIdentifier;
import org.apache.hadoop.hdfs.security.token.block.InvalidBlockTokenException;
import org.apache.hadoop.hdfs.server.namenode.NotReplicatedYetException;
import org.apache.hadoop.hdfs.server.namenode.SafeModeException;
import org.apache.hadoop.io.EnumSetWritable;
import org.apache.hadoop.io.IOUtils;
import org.apache.hadoop.ipc.RemoteException;
import org.apache.hadoop.net.NetUtils;
import org.apache.hadoop.security.AccessControlException;
import org.apache.hadoop.security.token.Token;
import org.apache.hadoop.util.Daemon;
import org.apache.hadoop.util.DataChecksum;
import org.apache.hadoop.util.Progressable;
import org.apache.hadoop.util.Time;

import java.io.BufferedOutputStream;
import java.io.DataInputStream;
import java.io.DataOutputStream;
import java.io.FileNotFoundException;
import java.io.IOException;
import java.io.InputStream;
import java.io.InterruptedIOException;
import java.io.OutputStream;
import java.net.InetSocketAddress;
import java.net.Socket;
import java.nio.BufferOverflowException;
import java.nio.channels.ClosedChannelException;
import java.util.ArrayList;
import java.util.Arrays;
import java.util.Collection;
import java.util.Collections;
import java.util.EnumSet;
import java.util.HashSet;
import java.util.LinkedList;
import java.util.List;
import java.util.concurrent.atomic.AtomicBoolean;

import static org.apache.hadoop.hdfs.protocol.proto.DataTransferProtos.Status.SUCCESS;


/**
 * *************************************************************
 * DFSOutputStream creates files from a stream of bytes.
 * <p/>
 * The client application writes data that is cached internally by
 * this stream. Data is broken up into packets, each packet is
 * typically 64K in size. A packet comprises of chunks. Each chunk
 * is typically 512 bytes and has an associated checksum with it.
 * <p/>
 * When a client application fills up the currentPacket, it is
 * enqueued into dataQueue.  The DataStreamer thread picks up
 * packets from the dataQueue, sends it to the first datanode in
 * the pipeline and moves it from the dataQueue to the ackQueue.
 * The ResponseProcessor receives acks from the datanodes. When an
 * successful ack for a packet is received from all datanodes, the
 * ResponseProcessor removes the corresponding packet from the
 * ackQueue.
 * <p/>
 * In case of error, all outstanding packets and moved from
 * ackQueue. A new pipeline is setup by eliminating the bad
 * datanode from the original pipeline. The DataStreamer now
 * starts sending packets from the dataQueue.
 * **************************************************************
 */
@InterfaceAudience.Private
public class DFSOutputStream extends FSOutputSummer implements Syncable {
  public static final Log LOG = LogFactory.getLog(DFSOutputStream.class);

  private final DFSClient dfsClient;
  private static final int MAX_PACKETS = 80; // each packet 64K, total 5MB
  private Socket s;
  // closed is accessed by different threads under different locks.
  private volatile boolean closed = false;

  private String src;
  private final long blockSize;
  private final DataChecksum checksum;
  // both dataQueue and ackQueue are protected by dataQueue lock
  private final LinkedList<Packet> dataQueue = new LinkedList<Packet>();
  private final LinkedList<Packet> ackQueue = new LinkedList<Packet>();
  private Packet currentPacket = null;
  private DataStreamer streamer;
  private long currentSeqno = 0;
  private long lastQueuedSeqno = -1;
  private long lastAckedSeqno = -1;
  private long bytesCurBlock = 0; // bytes writen in current block
  private int packetSize = 0; // write packet size, not including the header.
  private int chunksPerPacket = 0;
  private volatile IOException lastException = null;
  private long artificialSlowdown = 0;
  private long lastFlushOffset = 0; // offset when flush was invoked
  //persist blocks on namenode
  private final AtomicBoolean persistBlocks = new AtomicBoolean(false);
  private volatile boolean appendChunk = false;
      // appending to existing partial block
  private long initialFileSize = 0; // at time of file open
  private Progressable progress;
  private final short blockReplication; // replication factor of file
  private boolean shouldSyncBlock = false; // force blocks to disk upon close
  private boolean singleBlock = false;

  private boolean erasureCodingSourceStream = false;
  private boolean erasureCodingParityStream = false;
  private HashSet<DatanodeInfo> usedNodes = new HashSet<DatanodeInfo>();
  private int currentBlockIndex = 0;
  private int stripeLength;
  private int parityLength;
  private List<LocatedBlock> sourceBlocks = Collections.emptyList();
  private List<DatanodeInfo> stripeNodes = new LinkedList<DatanodeInfo>();
  private List<DatanodeInfo> parityStripeNodes = new LinkedList<DatanodeInfo>();

  private class Packet {
    long seqno;               // sequencenumber of buffer in block
    long offsetInBlock;       // offset in block
    private boolean lastPacketInBlock;   // is this the last packet in block?
    boolean syncBlock;          // this packet forces the current block to disk
    int numChunks;           // number of chunks currently in packet
    int maxChunks;           // max chunks in packet

    byte[] buf;

    /**
     * buf is pointed into like follows:
     * (C is checksum data, D is payload data)
     * <p/>
     * [_________CCCCCCCCC________________DDDDDDDDDDDDDDDD___]
     * ^        ^               ^               ^
     * |        checksumPos     dataStart       dataPos
     * checksumStart
     * <p/>
     * Right before sending, we move the checksum data to immediately precede
     * the actual data, and then insert the header into the buffer immediately
     * preceding the checksum data, so we make sure to keep enough space in
     * front of the checksum data to support the largest conceivable header.
     */
    int checksumStart;
    int checksumPos;
    int dataStart;
    int dataPos;

    private static final long HEART_BEAT_SEQNO = -1L;

    /**
     * Create a heartbeat packet.
     */
    Packet() {
      this.lastPacketInBlock = false;
      this.numChunks = 0;
      this.offsetInBlock = 0;
      this.seqno = HEART_BEAT_SEQNO;

      buf = new byte[PacketHeader.PKT_MAX_HEADER_LEN];

      checksumStart =
          checksumPos = dataPos = dataStart = PacketHeader.PKT_MAX_HEADER_LEN;
      maxChunks = 0;
    }
    
    /**
     * Create a new packet.
     *
     * @param pktSize
     *     maximum size of the packet, including checksum data and actual data.
     * @param chunksPerPkt
     *     maximum number of chunks per packet.
     * @param offsetInBlock
     *     offset in bytes into the HDFS block.
     */
    Packet(int pktSize, int chunksPerPkt, long offsetInBlock) {
      this.lastPacketInBlock = false;
      this.numChunks = 0;
      this.offsetInBlock = offsetInBlock;
      this.seqno = currentSeqno;
      currentSeqno++;
      
      buf = new byte[PacketHeader.PKT_MAX_HEADER_LEN + pktSize];
      
      checksumStart = PacketHeader.PKT_MAX_HEADER_LEN;
      checksumPos = checksumStart;
      dataStart = checksumStart + (chunksPerPkt * checksum.getChecksumSize());
      dataPos = dataStart;
      maxChunks = chunksPerPkt;
    }

    void writeData(byte[] inarray, int off, int len) {
      if (dataPos + len > buf.length) {
        throw new BufferOverflowException();
      }
      System.arraycopy(inarray, off, buf, dataPos, len);
      dataPos += len;
    }

    void writeChecksum(byte[] inarray, int off, int len) {
      if (checksumPos + len > dataStart) {
        throw new BufferOverflowException();
      }
      System.arraycopy(inarray, off, buf, checksumPos, len);
      checksumPos += len;
    }
    
    /**
     * Write the full packet, including the header, to the given output stream.
     */
    void writeTo(DataOutputStream stm) throws IOException {
      final int dataLen = dataPos - dataStart;
      final int checksumLen = checksumPos - checksumStart;
      final int pktLen = HdfsConstants.BYTES_IN_INTEGER + dataLen + checksumLen;

      PacketHeader header =
          new PacketHeader(pktLen, offsetInBlock, seqno, lastPacketInBlock,
              dataLen, syncBlock);
      
      if (checksumPos != dataStart) {
        // Move the checksum to cover the gap. This can happen for the last
        // packet or during an hflush/hsync call.
        System.arraycopy(buf, checksumStart, buf, dataStart - checksumLen,
            checksumLen);
        checksumPos = dataStart;
        checksumStart = checksumPos - checksumLen;
      }
      
      final int headerStart = checksumStart - header.getSerializedSize();
      assert checksumStart + 1 >= header.getSerializedSize();
      assert checksumPos == dataStart;
      assert headerStart >= 0;
      assert headerStart + header.getSerializedSize() == checksumStart;
      
      // Copy the header data into the buffer immediately preceding the checksum
      // data.
      System.arraycopy(header.getBytes(), 0, buf, headerStart,
          header.getSerializedSize());
      
      // Write the now contiguous full packet to the output stream.
      stm.write(buf, headerStart,
          header.getSerializedSize() + checksumLen + dataLen);
    }
    
    // get the packet's last byte's offset in the block
    long getLastByteOffsetBlock() {
      return offsetInBlock + dataPos - dataStart;
    }
    
    /**
     * Check if this packet is a heart beat packet
     *
     * @return true if the sequence number is HEART_BEAT_SEQNO
     */
    private boolean isHeartbeatPacket() {
      return seqno == HEART_BEAT_SEQNO;
    }
    
    @Override
    public String toString() {
      return "packet seqno:" + this.seqno +
          " offsetInBlock:" + this.offsetInBlock +
          " lastPacketInBlock:" + this.lastPacketInBlock +
          " lastByteOffsetInBlock: " + this.getLastByteOffsetBlock();
    }
  }

  //
  // The DataStreamer class is responsible for sending data packets to the
  // datanodes in the pipeline. It retrieves a new blockid and block locations
  // from the namenode, and starts streaming packets to the pipeline of
  // Datanodes. Every packet has a sequence number associated with
  // it. When all the packets for a block are sent out and acks for each
  // if them are received, the DataStreamer closes the current block.
  //
  class DataStreamer extends Daemon {
    private volatile boolean streamerClosed = false;
    private ExtendedBlock block; // its length is number of bytes acked
    private Token<BlockTokenIdentifier> accessToken;
    private DataOutputStream blockStream;
    private DataInputStream blockReplyStream;
    private ResponseProcessor response = null;
    // list of targets for current block
    private volatile DatanodeInfo[] nodes = null;
    private volatile StorageType[] storageTypes = null;
    private volatile String[] storageIDs = null;

    private ArrayList<DatanodeInfo> excludedNodes =
        new ArrayList<DatanodeInfo>();
    private String[] favoredNodes;
    volatile boolean hasError = false;
    volatile int errorIndex = -1;
    private BlockConstructionStage stage;  // block construction stage
    private long bytesSent = 0; // number of bytes that've been sent

    /**
     * Nodes have been used in the pipeline before and have failed.
     */
    private final List<DatanodeInfo> failed = new ArrayList<DatanodeInfo>();
    /**
     * Has the current block been hflushed?
     */
    private boolean isHflushed = false;
    /**
     * Append on an existing block?
     */
    private final boolean isAppend;

    // Information for sending a single block
    private LocatedBlock lb;

    /**
     * Default construction for file create
     */
    private DataStreamer() {
      isAppend = false;
      stage = BlockConstructionStage.PIPELINE_SETUP_CREATE;
    }

    /**
     * Construct a data streamer for single block transfer
     */
    private DataStreamer(LocatedBlock lb) {
      isAppend = false;
      stage = BlockConstructionStage.PIPELINE_SETUP_SINGLE_BLOCK;
      this.lb = lb;
    }
    
    /**
     * Construct a data streamer for append
     *
     * @param lastBlock
     *     last block of the file to be appended
     * @param stat
     *     status of the file to be appended
     * @param bytesPerChecksum
     *     number of bytes per checksum
     * @throws IOException
     *     if error occurs
     */
    private DataStreamer(LocatedBlock lastBlock, HdfsFileStatus stat,
        int bytesPerChecksum) throws IOException {
      isAppend = true;
      stage = BlockConstructionStage.PIPELINE_SETUP_APPEND;
      block = lastBlock.getBlock();
      bytesSent = block.getNumBytes();
      accessToken = lastBlock.getBlockToken();
      long usedInLastBlock = stat.getLen() % blockSize;
      int freeInLastBlock = (int) (blockSize - usedInLastBlock);

      // calculate the amount of free space in the pre-existing 
      // last crc chunk
      int usedInCksum = (int) (stat.getLen() % bytesPerChecksum);
      int freeInCksum = bytesPerChecksum - usedInCksum;

      // if there is space in the last block, then we have to 
      // append to that block
      if (freeInLastBlock == blockSize) {
        throw new IOException("The last block for file " +
            src + " is full.");
      }

      if (usedInCksum > 0 && freeInCksum > 0) {
        // if there is space in the last partial chunk, then 
        // setup in such a way that the next packet will have only 
        // one chunk that fills up the partial chunk.
        //
        computePacketChunkSize(0, freeInCksum);
        resetChecksumChunk(freeInCksum);
        appendChunk = true;
      } else {
        // if the remaining space in the block is smaller than 
        // that expected size of of a packet, then create 
        // smaller size packet.
        //
        computePacketChunkSize(
            Math.min(dfsClient.getConf().writePacketSize, freeInLastBlock),
            bytesPerChecksum);
      }

      // setup pipeline to append to the last block XXX retries??
      setPipeline(lastBlock);
      errorIndex = -1;   // no errors yet.
      if (nodes.length < 1) {
        throw new IOException("Unable to retrieve blocks locations " +
            " for last block " + block +
            "of file " + src);

      }
    }

    private void setPipeline(LocatedBlock lb) {
      setPipeline(lb.getLocations(), lb.getStorageTypes(), lb.getStorageIDs());
    }

    private void setPipeline(DatanodeInfo[] nodes, StorageType[] storageTypes,
        String[] storageIDs) {
      this.nodes = nodes;
      this.storageTypes = storageTypes;
      this.storageIDs = storageIDs;
    }

    private void setFavoredNodes(String[] favoredNodes) {
      this.favoredNodes = favoredNodes;
    }
    
    /**
     * Initialize for data streaming
     */
    private void initDataStreaming() {
      this.setName("DataStreamer for file " + src +
          " block " + block);
      response = new ResponseProcessor(nodes);
      response.start();
      stage = BlockConstructionStage.DATA_STREAMING;
    }
    
    private void endBlock() {
      if (DFSClient.LOG.isDebugEnabled()) {
        DFSClient.LOG.debug("Closing old block " + block);
      }
      this.setName("DataStreamer for file " + src);
      closeResponder();
      closeStream();
      setPipeline(null, null, null);
      stage = BlockConstructionStage.PIPELINE_SETUP_CREATE;
    }
    
    /*
     * streamer thread is the only thread that opens streams to datanode, 
     * and closes them. Any error recovery is also done by this thread.
     */
    @Override
    public void run() {
      long lastPacket = Time.now();
      while (!streamerClosed && dfsClient.clientRunning) {

        // if the Responder encountered an error, shutdown Responder
        if (hasError && response != null) {
          try {
            response.close();
            response.join();
            response = null;
          } catch (InterruptedException e) {
          }
        }

        Packet one = null;

        try {
          // process datanode IO errors if any
          boolean doSleep = false;
          if (hasError && errorIndex >= 0) {
            doSleep = processDatanodeError();
          }

          synchronized (dataQueue) {
            // wait for a packet to be sent.
            long now = Time.now();
            while ((
                    !streamerClosed &&
                    !hasError &&
                    dfsClient.clientRunning &&
                    dataQueue.size() == 0 &&
                    (stage != BlockConstructionStage.DATA_STREAMING ||
                        (stage == BlockConstructionStage.DATA_STREAMING &&
                        now - lastPacket < dfsClient.getConf().socketTimeout/2)
                    )
                )
                || doSleep ) {
              long timeout = dfsClient.getConf().socketTimeout/2 - (now-lastPacket);
              timeout = timeout <= 0 ? 1000 : timeout;
              timeout = (stage == BlockConstructionStage.DATA_STREAMING)? timeout : 1000;

              try {
                dataQueue.wait(timeout);
              } catch (InterruptedException e) {
              }
              doSleep = false;
              now = Time.now();
            }
            if (streamerClosed || hasError || !dfsClient.clientRunning) {
              continue;
            }
            // get packet to be sent.
            if (dataQueue.isEmpty()) {
              one = new Packet();  // heartbeat packet
            } else {
              one = dataQueue.getFirst(); // regular data packet
            }
          }
          assert one != null;

          // get new block from namenode.
          if (stage == BlockConstructionStage.PIPELINE_SETUP_CREATE) {
            if (DFSClient.LOG.isDebugEnabled()) {
              DFSClient.LOG.debug("Allocating new block");
            }
            setPipeline(nextBlockOutputStream());
            initDataStreaming();
          } else if (stage == BlockConstructionStage.PIPELINE_SETUP_APPEND) {
            if (DFSClient.LOG.isDebugEnabled()) {
              DFSClient.LOG.debug("Append to block " + block);
            }
            setupPipelineForAppendOrRecovery();
            initDataStreaming();
          } else if (stage ==
              BlockConstructionStage.PIPELINE_SETUP_SINGLE_BLOCK) {
            // TODO This is sent by protobuf and somehow a hack
            stage = BlockConstructionStage.PIPELINE_SETUP_CREATE;
            if (DFSClient.LOG.isDebugEnabled()) {
              DFSClient.LOG.debug("Send single block " + block);
            }
            nodes = setupPipelineForSingleBlock(lb);
            initDataStreaming();
          }

          long lastByteOffsetInBlock = one.getLastByteOffsetBlock();
          if (lastByteOffsetInBlock > blockSize) {
            throw new IOException("BlockSize " + blockSize +
                " is smaller than data size. " +
                " Offset of packet in block " +
                lastByteOffsetInBlock +
                " Aborting file " + src);
          }

          if (one.lastPacketInBlock) {
            // wait for all data packets have been successfully acked
            synchronized (dataQueue) {
              while (!streamerClosed && !hasError &&
                  ackQueue.size() != 0 && dfsClient.clientRunning) {
                try {
                  // wait for acks to arrive from datanodes
                  dataQueue.wait(1000);
                } catch (InterruptedException e) {
                }
              }
            }
            if (streamerClosed || hasError || !dfsClient.clientRunning) {
              continue;
            }
            stage = BlockConstructionStage.PIPELINE_CLOSE;
          }
          
          // send the packet
          synchronized (dataQueue) {
            // move packet from dataQueue to ackQueue
            if (!one.isHeartbeatPacket()) {
              dataQueue.removeFirst();
              ackQueue.addLast(one);
              dataQueue.notifyAll();
            }
          }

          if (DFSClient.LOG.isDebugEnabled()) {
            DFSClient.LOG.debug("DataStreamer block " + block +
                " sending packet " + one);
          }

          // write out data to remote datanode
          try {
            one.writeTo(blockStream);
            blockStream.flush();
          } catch (IOException e) {
            // HDFS-3398 treat primary DN is down since client is unable to 
            // write to primary DN 
            errorIndex = 0;
            throw e;
          }
          lastPacket = Time.now();
          
          if (one.isHeartbeatPacket()) {  //heartbeat packet
          }
          
          // update bytesSent
          long tmpBytesSent = one.getLastByteOffsetBlock();
          if (bytesSent < tmpBytesSent) {
            bytesSent = tmpBytesSent;
          }

          if (streamerClosed || hasError || !dfsClient.clientRunning) {
            continue;
          }

          // Is this block full?
          if (one.lastPacketInBlock) {
            // wait for the close packet has been acked
            synchronized (dataQueue) {
              while (!streamerClosed && !hasError &&
                  ackQueue.size() != 0 && dfsClient.clientRunning) {
                dataQueue.wait(1000);// wait for acks to arrive from datanodes
              }
            }
            if (streamerClosed || hasError || !dfsClient.clientRunning) {
              continue;
            }

            endBlock();
          }
          if (progress != null) {
            progress.progress();
          }

          // This is used by unit test to trigger race conditions.
          if (artificialSlowdown != 0 && dfsClient.clientRunning) {
            Thread.sleep(artificialSlowdown);
          }
        } catch (Throwable e) {
          DFSClient.LOG.warn("DataStreamer Exception", e);
          if (e instanceof IOException) {
            setLastException((IOException) e);
          }
          hasError = true;
          if (errorIndex == -1) { // not a datanode error
            streamerClosed = true;
          }
        }
      }
      closeInternal();
    }

    private void closeInternal() {
      closeResponder();       // close and join
      closeStream();
      streamerClosed = true;
      closed = true;
      synchronized (dataQueue) {
        dataQueue.notifyAll();
      }
    }

    /*
     * close both streamer and DFSOutputStream, should be called only 
     * by an external thread and only after all data to be sent has 
     * been flushed to datanode.
     * 
     * Interrupt this data streamer if force is true
     * 
     * @param force if this data stream is forced to be closed 
     */
    void close(boolean force) {
      streamerClosed = true;
      synchronized (dataQueue) {
        dataQueue.notifyAll();
      }
      if (force) {
        this.interrupt();
      }
    }

    private void closeResponder() {
      if (response != null) {
        try {
          response.close();
          response.join();
        } catch (InterruptedException e) {
        } finally {
          response = null;
        }
      }
    }

    private void closeStream() {
      if (blockStream != null) {
        try {
          blockStream.close();
        } catch (IOException e) {
          setLastException(e);
        } finally {
          blockStream = null;
        }
      }
      if (blockReplyStream != null) {
        try {
          blockReplyStream.close();
        } catch (IOException e) {
          setLastException(e);
        } finally {
          blockReplyStream = null;
        }
      }
      if (null != s) {
        try {
          s.close();
        } catch (IOException e) {
          setLastException(e);
        } finally {
          s = null;
        }
      }
    }

    //
    // Processes reponses from the datanodes.  A packet is removed 
    // from the ackQueue when its response arrives.
    //
    private class ResponseProcessor extends Daemon {

      private volatile boolean responderClosed = false;
      private DatanodeInfo[] targets = null;
      private boolean isLastPacketInBlock = false;

      ResponseProcessor(DatanodeInfo[] targets) {
        this.targets = targets;
      }

      @Override
      public void run() {

        setName("ResponseProcessor for block " + block);
        PipelineAck ack = new PipelineAck();

        while (!responderClosed && dfsClient.clientRunning &&
            !isLastPacketInBlock) {
          // process responses from datanodes.
          try {
            // read an ack from the pipeline
            ack.readFields(blockReplyStream);
            if (DFSClient.LOG.isDebugEnabled()) {
              DFSClient.LOG.debug("DFSClient " + ack);
            }
            
            long seqno = ack.getSeqno();
            // processes response status from datanodes.
            for (int i = ack.getNumOfReplies() - 1;
                 i >= 0 && dfsClient.clientRunning; i--) {
              final Status reply = ack.getReply(i);
              if (reply != SUCCESS) {
                errorIndex = i; // first bad datanode
                throw new IOException("Bad response " + reply +
                    " for block " + block +
                    " from datanode " +
                    targets[i]);
              }
            }
            
            assert seqno != PipelineAck.UNKOWN_SEQNO :
                "Ack for unkown seqno should be a failed ack: " + ack;
            if (seqno == Packet.HEART_BEAT_SEQNO) {  // a heartbeat ack
              continue;
            }

            // a success ack for a data packet
            Packet one = null;
            synchronized (dataQueue) {
              one = ackQueue.getFirst();
            }
            if (one.seqno != seqno) {
              throw new IOException("Responseprocessor: Expecting seqno " +
                  " for block " + block +
                  one.seqno + " but received " + seqno);
            }
            isLastPacketInBlock = one.lastPacketInBlock;
            // update bytesAcked
            block.setNumBytes(one.getLastByteOffsetBlock());

            synchronized (dataQueue) {
              lastAckedSeqno = seqno;
              ackQueue.removeFirst();
              dataQueue.notifyAll();
            }
          } catch (Exception e) {
            if (!responderClosed) {
              if (e instanceof IOException) {
                setLastException((IOException) e);
              }
              hasError = true;
              errorIndex = errorIndex == -1 ? 0 : errorIndex;
              synchronized (dataQueue) {
                dataQueue.notifyAll();
              }
              DFSClient.LOG.warn(
                  "DFSOutputStream ResponseProcessor exception " +
                      " for block " + block, e);
              responderClosed = true;
            }
          }
        }
      }

      void close() {
        responderClosed = true;
        this.interrupt();
      }
    }

    // If this stream has encountered any errors so far, shutdown 
    // threads and mark stream as closed. Returns true if we should
    // sleep for a while after returning from this call.
    //
    private boolean processDatanodeError() throws IOException {
      if (response != null) {
        DFSClient.LOG.info("Error Recovery for " + block +
            " waiting for responder to exit. ");
        return true;
      }
      closeStream();

      // move packets from ack queue to front of the data queue
      synchronized (dataQueue) {
        dataQueue.addAll(0, ackQueue);
        ackQueue.clear();
      }

      boolean doSleep = setupPipelineForAppendOrRecovery();
      
      if (!streamerClosed && dfsClient.clientRunning) {
        if (stage == BlockConstructionStage.PIPELINE_CLOSE) {

          // If we had an error while closing the pipeline, we go through a fast-path
          // where the BlockReceiver does not run. Instead, the DataNode just finalizes
          // the block immediately during the 'connect ack' process. So, we want to pull
          // the end-of-block packet from the dataQueue, since we don't actually have
          // a true pipeline to send it over.
          //
          // We also need to set lastAckedSeqno to the end-of-block Packet's seqno, so that
          // a client waiting on close() will be aware that the flush finished.
          synchronized (dataQueue) {
            assert dataQueue.size() == 1;
            Packet endOfBlockPacket =
                dataQueue.remove();  // remove the end of block packet
            assert endOfBlockPacket.lastPacketInBlock;
            assert lastAckedSeqno == endOfBlockPacket.seqno - 1;
            lastAckedSeqno = endOfBlockPacket.seqno;
            dataQueue.notifyAll();
          }
          endBlock();
        } else {
          initDataStreaming();
        }
      }
      
      return doSleep;
    }

    private void setHflush() {
      isHflushed = true;
    }

    private int findNewDatanode(final DatanodeInfo[] original)
        throws IOException {
      if (nodes.length != original.length + 1) {
        throw new IOException(new StringBuilder().append(
            "Failed to replace a bad datanode on the existing pipeline ")
            .append("due to no more good datanodes being available to try. ")
            .append("(Nodes: current=").append(Arrays.asList(nodes))
            .append(", original=").append(Arrays.asList(original)).append("). ")
            .append("The current failed datanode replacement policy is ")
            .append(dfsClient.dtpReplaceDatanodeOnFailure).append(", and ")
            .append("a client may configure this via '").append(
                DFSConfigKeys.DFS_CLIENT_WRITE_REPLACE_DATANODE_ON_FAILURE_POLICY_KEY)
            .append("' in its configuration.").toString());
      }
      for (int i = 0; i < nodes.length; i++) {
        int j = 0;
        for (; j < original.length && !nodes[i].equals(original[j]); j++) {
          ;
        }
        if (j == original.length) {
          return i;
        }
      }
      throw new IOException(
          "Failed: new datanode not found: nodes=" + Arrays.asList(nodes) +
              ", original=" + Arrays.asList(original));
    }

    private void addDatanode2ExistingPipeline() throws IOException {
      if (DataTransferProtocol.LOG.isDebugEnabled()) {
        DataTransferProtocol.LOG.debug("lastAckedSeqno = " + lastAckedSeqno);
      }
      /*
       * Is data transfer necessary?  We have the following cases.
       * 
       * Case 1: Failure in Pipeline Setup
       * - Append
       *    + Transfer the stored replica, which may be a RBW or a finalized.
       * - Create
       *    + If no data, then no transfer is required.
       *    + If there are data written, transfer RBW. This case may happens 
       *      when there are streaming failure earlier in this pipeline.
       *
       * Case 2: Failure in Streaming
       * - Append/Create:
       *    + transfer RBW
       * 
       * Case 3: Failure in Close
       * - Append/Create:
       *    + no transfer, let NameNode replicates the block.
       */
      if (!isAppend && lastAckedSeqno < 0 &&
          stage == BlockConstructionStage.PIPELINE_SETUP_CREATE) {
        //no data have been written
        return;
      } else if (stage == BlockConstructionStage.PIPELINE_CLOSE ||
          stage == BlockConstructionStage.PIPELINE_CLOSE_RECOVERY) {
        //pipeline is closing
        return;
      }

      //get a new datanode
      final DatanodeInfo[] original = nodes;
      final LocatedBlock lb = dfsClient.getAdditionalDatanode(
          src, block, nodes, storageIDs,
          failed.toArray(new DatanodeInfo[failed.size()]), 1,
          dfsClient.clientName);
      setPipeline(lb);

      //find the new datanode
      final int d = findNewDatanode(original);

      //transfer replica
      final DatanodeInfo src = d == 0 ? nodes[1] : nodes[d - 1];
      final DatanodeInfo[] targets = {nodes[d]};
      final StorageType[] targetStorageTypes = {storageTypes[d]};
      transfer(src, targets, targetStorageTypes, lb.getBlockToken());
    }

    private void transfer(final DatanodeInfo src, final DatanodeInfo[] targets,
        final StorageType[] targetStorageTypes,
        final Token<BlockTokenIdentifier> blockToken) throws IOException {
      //transfer replica to the new datanode
      Socket sock = null;
      DataOutputStream out = null;
      DataInputStream in = null;
      try {
        sock = createSocketForPipeline(src, 2, dfsClient);
        final long writeTimeout = dfsClient.getDatanodeWriteTimeout(2);
        
        OutputStream unbufOut = NetUtils.getOutputStream(sock, writeTimeout);
        InputStream unbufIn = NetUtils.getInputStream(sock);
        if (dfsClient.shouldEncryptData()) {
          IOStreamPair encryptedStreams = DataTransferEncryptor
              .getEncryptedStreams(unbufOut, unbufIn,
                  dfsClient.getDataEncryptionKey());
          unbufOut = encryptedStreams.out;
          unbufIn = encryptedStreams.in;
        }
        out = new DataOutputStream(new BufferedOutputStream(unbufOut,
            HdfsConstants.SMALL_BUFFER_SIZE));
        in = new DataInputStream(unbufIn);

        //send the TRANSFER_BLOCK request
        new Sender(out)
            .transferBlock(block, blockToken, dfsClient.clientName, targets, targetStorageTypes);
        out.flush();

        //ack
        BlockOpResponseProto response =
            BlockOpResponseProto.parseFrom(PBHelper.vintPrefixed(in));
        if (SUCCESS != response.getStatus()) {
          throw new IOException("Failed to add a datanode");
        }
      } finally {
        IOUtils.closeStream(in);
        IOUtils.closeStream(out);
        IOUtils.closeSocket(sock);
      }
    }

    /**
     * Open a DataOutputStream to a DataNode pipeline so that
     * it can be written to.
     * This happens when a file is appended or data streaming fails
     * It keeps on trying until a pipeline is setup
     */
    private boolean setupPipelineForAppendOrRecovery() throws IOException {
      // check number of datanodes
      if (nodes == null || nodes.length == 0) {
        String msg =
            "Could not get block locations. " + "Source file \"" + src +
                "\" - Aborting...";
        DFSClient.LOG.warn(msg);
        setLastException(new IOException(msg));
        streamerClosed = true;
        return false;
      }
      
      boolean success = false;
      long newGS = 0L;
      while (!success && !streamerClosed && dfsClient.clientRunning) {
        boolean isRecovery = hasError;
        // remove bad datanode from list of datanodes.
        // If errorIndex was not set (i.e. appends), then do not remove 
        // any datanodes
        // 
        if (errorIndex >= 0) {
          StringBuilder pipelineMsg = new StringBuilder();
          for (int j = 0; j < nodes.length; j++) {
            pipelineMsg.append(nodes[j]);
            if (j < nodes.length - 1) {
              pipelineMsg.append(", ");
            }
          }
          if (nodes.length <= 1) {
            lastException = new IOException(
                "All datanodes " + pipelineMsg + " are bad. Aborting...");
            streamerClosed = true;
            return false;
          }
          DFSClient.LOG.warn("Error Recovery for block " + block +
              " in pipeline " + pipelineMsg +
              ": bad datanode " + nodes[errorIndex]);
          failed.add(nodes[errorIndex]);

          DatanodeInfo[] newnodes = new DatanodeInfo[nodes.length-1];
          arraycopy(nodes, newnodes, errorIndex);

          final StorageType[] newStorageTypes = new StorageType[newnodes.length];
          arraycopy(storageTypes, newStorageTypes, errorIndex);

          final String[] newStorageIDs = new String[newnodes.length];
          arraycopy(storageIDs, newStorageIDs, errorIndex);

          setPipeline(newnodes, newStorageTypes, newStorageIDs);

          hasError = false;
          lastException = null;
          errorIndex = -1;
        }

        // Check if replace-datanode policy is satisfied.
        if (dfsClient.dtpReplaceDatanodeOnFailure
            .satisfy(blockReplication, nodes, isAppend, isHflushed)) {
          addDatanode2ExistingPipeline();
        }

        // get a new generation stamp and an access token
        LocatedBlock lb =
            dfsClient.updateBlockForPipeline(block, dfsClient.clientName);
        newGS = lb.getBlock().getGenerationStamp();
        accessToken = lb.getBlockToken();
        
        // set up the pipeline again with the remaining nodes
        success = createBlockOutputStream(nodes, storageTypes, newGS, isRecovery);
      }

      if (success) {
        // update pipeline at the namenode
        ExtendedBlock newBlock =
            new ExtendedBlock(block.getBlockPoolId(), block.getBlockId(),
                block.getNumBytes(), newGS);
        dfsClient.updatePipeline(dfsClient.clientName, block, newBlock,
            nodes, storageIDs);
        // update client side generation stamp
        block = newBlock;
      }
      return false; // do not sleep, continue processing
    }

    private DatanodeInfo[] setupPipelineForSingleBlock(LocatedBlock lb)
        throws IOException {
      DatanodeInfo[] nodes;
      int count = dfsClient.getConf().nBlockWriteRetry;
      boolean success;
      do {
        hasError = false;
        lastException = null;
        errorIndex = -1;

        block = lb.getBlock();
        block.setNumBytes(0);
        accessToken = lb.getBlockToken();
        nodes = lb.getLocations();

        //
        // Connect to first DataNode in the list.
        //
        success = createBlockOutputStream(nodes, storageTypes, 0L, false);

        if (!success) {
          // TODO Request another location from the NameNode
        }
      } while (!success && --count >= 0);

      if (!success) {
        throw new IOException("Unable to initiate single block send.");
      }
      return nodes;
    }

    /**
     * Open a DataOutputStream to a DataNode so that it can be written to.
     * This happens when a file is created and each time a new block is allocated.
     * Must get block ID and the IDs of the destinations from the namenode.
     * Returns the list of target datanodes.
     */
    private LocatedBlock nextBlockOutputStream()
        throws IOException {
      LocatedBlock lb = null;
      DatanodeInfo[] nodes = null;
      StorageType[] storageTypes = null;
      int count = dfsClient.getConf().nBlockWriteRetry;
      boolean success = false;
      ExtendedBlock oldBlock = block;
      do {
        hasError = false;
        lastException = null;
        errorIndex = -1;
        success = false;

        DatanodeInfo[] excluded;
        long startTime = Time.now();

        if ((erasureCodingSourceStream &&
            currentBlockIndex % stripeLength == 0)) {
          usedNodes.clear();
          LOG.info("Stripe length " + stripeLength + " parity length " +
              parityLength);
          LOG.info("Source write block index " + currentBlockIndex);
        }

        if (erasureCodingParityStream &&
            currentBlockIndex % parityLength == 0) {
          usedNodes.clear();
          stripeNodes.clear();
          int stripe =
              (int) Math.ceil(currentBlockIndex / (float) parityLength);
          int index = stripe * stripeLength;
          LOG.info("Stripe length " + stripeLength + " parity length " +
              parityLength);
          LOG.info("Parity write block index " + currentBlockIndex +
              " found index " + index + " end " + (index + stripeLength));
          for (int j = index;
               j < sourceBlocks.size() && j < index + stripeLength; j++) {
            DatanodeInfo[] nodeInfos = sourceBlocks.get(j).getLocations();
            Collections.addAll(stripeNodes, nodeInfos);
          }
        }

        if (erasureCodingSourceStream || erasureCodingParityStream) {
          excluded = new DatanodeInfo[excludedNodes.size() + usedNodes.size() +
              stripeNodes.size() + parityStripeNodes.size()];
          int i = 0;
          for (DatanodeInfo node : excludedNodes) {
            excluded[i] = node;
            LOG.info("Excluding node " + node);
            i++;
          }
          for (DatanodeInfo node : usedNodes) {
            excluded[i] = node;
            LOG.info((erasureCodingSourceStream ?
                "Source stream: " : " Parity stream: ")
                + "Block " + currentBlockIndex + " excluding used node "
                + node);
            i++;
          }
          for (DatanodeInfo node : stripeNodes) {
            excluded[i] = node;
            LOG.info((erasureCodingSourceStream ?
                "Source stream: " : " Parity stream: ")
                + "Block " + currentBlockIndex + " excluding stripe node "
                + node);
            i++;
          }
          for (DatanodeInfo node : parityStripeNodes) {
            excluded[i] = node;
            LOG.info((erasureCodingSourceStream ?
                "Source stream: " : " Parity stream: ")
                + "Block " + currentBlockIndex + " excluding parity node "
                + node);
            i++;
          }
          currentBlockIndex++;
        } else {
          excluded =
              excludedNodes.toArray(new DatanodeInfo[excludedNodes.size()]);
        }
        block = oldBlock;
        lb = locateFollowingBlock(startTime,
            excluded.length > 0 ? excluded : null);
        block = lb.getBlock();
        block.setNumBytes(0);
        accessToken = lb.getBlockToken();
        nodes = lb.getLocations();
        storageTypes = lb.getStorageTypes();

        //
        // Connect to first DataNode in the list.
        //
        success = createBlockOutputStream(nodes, storageTypes, 0L, false);

        if (!success) {
          DFSClient.LOG.info("Abandoning " + block);
          dfsClient.abandonBlock(block, src, dfsClient.clientName);
          block = null;
          DFSClient.LOG.info("Excluding datanode " + nodes[errorIndex]);
          excludedNodes.add(nodes[errorIndex]);
        }
      } while (!success && --count >= 0);

      if (!success) {
        throw new IOException("Unable to create new block.");
      }

      if (erasureCodingSourceStream || erasureCodingParityStream) {
        Collections.addAll(usedNodes, nodes);
      }

      return lb;
    }

    // connects to the first datanode in the pipeline
    // Returns true if success, otherwise return failure.
    //
    private boolean createBlockOutputStream(DatanodeInfo[] nodes,
        StorageType[] nodeStorageTypes, long newGS, boolean recoveryFlag) {
      Status pipelineStatus = SUCCESS;
      String firstBadLink = "";
      if (DFSClient.LOG.isDebugEnabled()) {
        for (int i = 0; i < nodes.length; i++) {
          DFSClient.LOG.debug("pipeline = " + nodes[i]);
        }
      }

      // persist blocks on namenode on next flush
      persistBlocks.set(true);

      int refetchEncryptionKey = 1;
      while (true) {
        boolean result = false;
        DataOutputStream out = null;
        try {
          assert null == s : "Previous socket unclosed";
          assert null == blockReplyStream : "Previous blockReplyStream unclosed";
          s = createSocketForPipeline(nodes[0], nodes.length, dfsClient);
          long writeTimeout = dfsClient.getDatanodeWriteTimeout(nodes.length);
          
          OutputStream unbufOut = NetUtils.getOutputStream(s, writeTimeout);
          InputStream unbufIn = NetUtils.getInputStream(s);
          if (dfsClient.shouldEncryptData()) {
            IOStreamPair encryptedStreams = DataTransferEncryptor
                .getEncryptedStreams(unbufOut, unbufIn,
                    dfsClient.getDataEncryptionKey());
            unbufOut = encryptedStreams.out;
            unbufIn = encryptedStreams.in;
          }
          out = new DataOutputStream(new BufferedOutputStream(unbufOut,
              HdfsConstants.SMALL_BUFFER_SIZE));
          blockReplyStream = new DataInputStream(unbufIn);

          //
          // Xmit header info to datanode
          //

          BlockConstructionStage bcs =
              recoveryFlag ? stage.getRecoveryStage() : stage;
          // send the request
          new Sender(out).writeBlock(block, nodeStorageTypes[0], accessToken,
<<<<<<< HEAD
                  dfsClient.clientName, nodes, nodeStorageTypes, null,
                  recoveryFlag ? stage.getRecoveryStage() : stage, nodes.length,
                  block.getNumBytes(), bytesSent, newGS, checksum);
=======
              dfsClient.clientName, nodes, nodeStorageTypes, null,
              bcs, nodes.length, block.getNumBytes(), bytesSent, newGS,
              checksum);
>>>>>>> 9557381e

          // receive ack for connect
          BlockOpResponseProto resp = BlockOpResponseProto
              .parseFrom(PBHelper.vintPrefixed(blockReplyStream));
          pipelineStatus = resp.getStatus();
          firstBadLink = resp.getFirstBadLink();
          
          if (pipelineStatus != SUCCESS) {
            if (pipelineStatus == Status.ERROR_ACCESS_TOKEN) {
              throw new InvalidBlockTokenException(
                  "Got access token error for connect ack with firstBadLink as " +
                      firstBadLink);
            } else {
              throw new IOException(
                  "Bad connect ack with firstBadLink as " + firstBadLink);
            }
          }
          assert null == blockStream : "Previous blockStream unclosed";
          blockStream = out;
          result = true; // success

        } catch (IOException ie) {
          DFSClient.LOG.info("Exception in createBlockOutputStream", ie);
          if (ie instanceof InvalidEncryptionKeyException &&
              refetchEncryptionKey > 0) {
            DFSClient.LOG.info("Will fetch a new encryption key and retry, " +
                "encryption key was invalid when connecting to " + nodes[0] +
                " : " + ie);
            // The encryption key used is invalid.
            refetchEncryptionKey--;
            dfsClient.clearDataEncryptionKey();
            // Don't close the socket/exclude this node just yet. Try again with
            // a new encryption key.
            continue;
          }

          // find the datanode that matches
          if (firstBadLink.length() != 0) {
            for (int i = 0; i < nodes.length; i++) {
              // NB: Unconditionally using the xfer addr w/o hostname
              if (firstBadLink.equals(nodes[i].getXferAddr())) {
                errorIndex = i;
                break;
              }
            }
          } else {
            errorIndex = 0;
          }
          hasError = true;
          setLastException(ie);
          result = false;  // error
        } finally {
          if (!result) {
            IOUtils.closeSocket(s);
            s = null;
            IOUtils.closeStream(out);
            out = null;
            IOUtils.closeStream(blockReplyStream);
            blockReplyStream = null;
          }
        }
        return result;
      }
    }

    private LocatedBlock locateFollowingBlock(long start,
        DatanodeInfo[] excludedNodes)
        throws IOException, UnresolvedLinkException {
      int retries = dfsClient.getConf().nBlockWriteLocateFollowingRetry;

      long sleeptime = 1000;  //HOP default value was 400

      while (true) {
        long localstart = Time.now();
        while (true) {
          try {
            return dfsClient
                .addBlock(src, dfsClient.clientName, block, excludedNodes);
          } catch (RemoteException e) {
            IOException ue =
                e.unwrapRemoteException(FileNotFoundException.class,
                    AccessControlException.class,
                    NSQuotaExceededException.class,
                    DSQuotaExceededException.class,
                    UnresolvedPathException.class);
            if (ue != e) {
              throw ue; // no need to retry these exceptions
            }
            
            
            if (NotReplicatedYetException.class.getName().
                equals(e.getClassName())) {
              if (retries == 0) {
                throw e;
              } else {
                --retries;
                DFSClient.LOG.debug("Exception while adding a block", e);
                if (Time.now() - localstart > 5000) {
                  DFSClient.LOG.debug("Waiting for replication for " +
                      (Time.now() - localstart) / 1000 + " seconds");
                }
                try {
                  Thread.sleep(sleeptime);
                  sleeptime *= 2;
                } catch (InterruptedException ie) {
                }
              }
            } else {
              throw e;
            }

          }
        }
      }
    }

    ExtendedBlock getBlock() {
      return block;
    }

    DatanodeInfo[] getNodes() {
      return nodes;
    }

    Token<BlockTokenIdentifier> getBlockToken() {
      return accessToken;
    }

    private void setLastException(IOException e) {
      if (lastException == null) {
        lastException = e;
      }
    }
  }

  /**
   * Create a socket for a write pipeline
   *
   * @param first
   *     the first datanode
   * @param length
   *     the pipeline length
   * @param client
   * @return the socket connected to the first datanode
   */
  static Socket createSocketForPipeline(final DatanodeInfo first,
      final int length, final DFSClient client) throws IOException {
    final String dnAddr = first.getXferAddr(client.connectToDnViaHostname());
    if (DFSClient.LOG.isDebugEnabled()) {
      DFSClient.LOG.debug("Connecting to datanode " + dnAddr);
    }
    final InetSocketAddress isa = NetUtils.createSocketAddr(dnAddr);
    final Socket sock = client.socketFactory.createSocket();
    final int timeout = client.getDatanodeReadTimeout(length);
    NetUtils.connect(sock, isa, client.getRandomLocalInterfaceAddr(), timeout);
    sock.setSoTimeout(timeout);
    sock.setSendBufferSize(HdfsConstants.DEFAULT_DATA_SOCKET_SIZE);
    if (DFSClient.LOG.isDebugEnabled()) {
      DFSClient.LOG.debug("Send buf size " + sock.getSendBufferSize());
    }
    return sock;
  }

  private void isClosed() throws IOException {
    if (closed) {
      IOException e = lastException;
      throw e != null ? e : new IOException("DFSOutputStream is closed");
    }
  }

  //
  // returns the list of targets, if any, that is being currently used.
  //
  @VisibleForTesting
  public synchronized DatanodeInfo[] getPipeline() {
    if (streamer == null) {
      return null;
    }
    DatanodeInfo[] currentNodes = streamer.getNodes();
    if (currentNodes == null) {
      return null;
    }
    DatanodeInfo[] value = new DatanodeInfo[currentNodes.length];
    for (int i = 0; i < currentNodes.length; i++) {
      value[i] = currentNodes[i];
    }
    return value;
  }

  private DFSOutputStream(DFSClient dfsClient, String src, long blockSize,
      Progressable progress, DataChecksum checksum, short replication)
      throws IOException {
    super(checksum, checksum.getBytesPerChecksum(), checksum.getChecksumSize());
    int bytesPerChecksum = checksum.getBytesPerChecksum();
    this.dfsClient = dfsClient;
    this.src = src;
    this.blockSize = blockSize;
    this.blockReplication = replication;
    this.progress = progress;
    if ((progress != null) && DFSClient.LOG.isDebugEnabled()) {
      DFSClient.LOG
          .debug("Set non-null progress callback on DFSOutputStream " + src);
    }
    
    if (bytesPerChecksum < 1 || blockSize % bytesPerChecksum != 0) {
      throw new IOException("io.bytes.per.checksum(" + bytesPerChecksum +
          ") and blockSize(" + blockSize +
          ") do not match. " + "blockSize should be a " +
          "multiple of io.bytes.per.checksum");

    }
    this.checksum = checksum;
  }

  /**
   * Construct a new output stream for creating a file.
   */
  private DFSOutputStream(DFSClient dfsClient, String src, FsPermission masked,
      EnumSet<CreateFlag> flag, boolean createParent, short replication,
      long blockSize, Progressable progress, int buffersize,
      DataChecksum checksum, EncodingPolicy policy) throws IOException {
    this(dfsClient, src, blockSize, progress, checksum, replication);
    this.shouldSyncBlock = flag.contains(CreateFlag.SYNC_BLOCK);

    if (policy != null) {
      Codec codec = Codec.getCodec(policy.getCodec());
      if (codec == null) {
        throw new IOException("Unkown codec: " + policy.getCodec());
      }
      enableSourceStream(codec.getStripeLength());
    }

    computePacketChunkSize(dfsClient.getConf().writePacketSize,
        checksum.getBytesPerChecksum());

    try {
      dfsClient.create(src, masked, dfsClient.clientName,
          new EnumSetWritable<CreateFlag>(flag), createParent, replication,
          blockSize, policy);
    } catch (RemoteException re) {
      throw re.unwrapRemoteException(AccessControlException.class,
          DSQuotaExceededException.class, FileAlreadyExistsException.class,
          FileNotFoundException.class, ParentNotDirectoryException.class,
          NSQuotaExceededException.class, SafeModeException.class,
          UnresolvedPathException.class);
    }
    streamer = new DataStreamer();
  }

  static DFSOutputStream newStreamForCreate(DFSClient dfsClient, String src,
      FsPermission masked, EnumSet<CreateFlag> flag, boolean createParent,
      short replication, long blockSize, Progressable progress, int buffersize,
      DataChecksum checksum) throws IOException {
    return newStreamForCreate(dfsClient, src, masked, flag, createParent,
        replication, blockSize, progress, buffersize, checksum, null);
  }

  static DFSOutputStream newStreamForCreate(DFSClient dfsClient, String src,
      FsPermission masked, EnumSet<CreateFlag> flag, boolean createParent,
      short replication, long blockSize, Progressable progress, int buffersize,
      DataChecksum checksum, EncodingPolicy policy) throws IOException {
    final DFSOutputStream out =
        new DFSOutputStream(dfsClient, src, masked, flag, createParent,
            replication, blockSize, progress, buffersize, checksum, policy);
    out.streamer.start();
    return out;
  }

  /**
   * Construct a new output stream for append.
   */
  private DFSOutputStream(DFSClient dfsClient, String src, int buffersize,
      Progressable progress, LocatedBlock lastBlock, HdfsFileStatus stat,
      DataChecksum checksum) throws IOException {
    this(dfsClient, src, stat.getBlockSize(), progress, checksum,
        stat.getReplication());
    initialFileSize = stat.getLen(); // length of file when opened

    //
    // The last partial block of the file has to be filled.
    //
    if (lastBlock != null) {
      // indicate that we are appending to an existing block
      bytesCurBlock = lastBlock.getBlockSize();
      streamer =
          new DataStreamer(lastBlock, stat, checksum.getBytesPerChecksum());
    } else {
      computePacketChunkSize(dfsClient.getConf().writePacketSize,
          checksum.getBytesPerChecksum());
      streamer = new DataStreamer();
    }
  }

  static DFSOutputStream newStreamForAppend(DFSClient dfsClient, String src,
      int buffersize, Progressable progress, LocatedBlock lastBlock,
      HdfsFileStatus stat, DataChecksum checksum) throws IOException {
    final DFSOutputStream out =
        new DFSOutputStream(dfsClient, src, buffersize, progress, lastBlock,
            stat, checksum);
    out.streamer.start();
    return out;
  }

  /**
   * Construct a new output stream for a single block.
   */
  private DFSOutputStream(DFSClient dfsClient, String src, int buffersize,
      Progressable progress, LocatedBlock lb, DataChecksum checksum)
      throws IOException {
    this(dfsClient, src, lb.getBlockSize(), progress, checksum,
        (short) lb.getLocations().length);
    singleBlock = true;

    computePacketChunkSize(dfsClient.getConf().writePacketSize,
        checksum.getBytesPerChecksum());
    streamer = new DataStreamer(lb);
  }

  static DFSOutputStream newStreamForSingleBlock(DFSClient dfsClient,
      String src, int buffersize, Progressable progress, LocatedBlock block,
      DataChecksum checksum) throws IOException {
    final DFSOutputStream out =
        new DFSOutputStream(dfsClient, src, buffersize, progress, block,
            checksum);
    out.streamer.start();
    return out;
  }

  private void computePacketChunkSize(int psize, int csize) {
    int chunkSize = csize + checksum.getChecksumSize();
    chunksPerPacket = Math.max(psize / chunkSize, 1);
    packetSize = chunkSize * chunksPerPacket;
    if (DFSClient.LOG.isDebugEnabled()) {
      DFSClient.LOG.debug("computePacketChunkSize: src=" + src +
          ", chunkSize=" + chunkSize +
          ", chunksPerPacket=" + chunksPerPacket +
          ", packetSize=" + packetSize);
    }
  }

  private void queueCurrentPacket() {
    synchronized (dataQueue) {
      if (currentPacket == null) {
        return;
      }
      dataQueue.addLast(currentPacket);
      lastQueuedSeqno = currentPacket.seqno;
      if (DFSClient.LOG.isDebugEnabled()) {
        DFSClient.LOG.debug("Queued packet " + currentPacket.seqno);
      }
      currentPacket = null;
      dataQueue.notifyAll();
    }
  }

  private void waitAndQueueCurrentPacket() throws IOException {
    synchronized (dataQueue) {
      // If queue is full, then wait till we have enough space
      while (!closed && dataQueue.size() + ackQueue.size() > MAX_PACKETS) {
        try {
          dataQueue.wait();
        } catch (InterruptedException e) {
          // If we get interrupted while waiting to queue data, we still need to get rid
          // of the current packet. This is because we have an invariant that if
          // currentPacket gets full, it will get queued before the next writeChunk.
          //
          // Rather than wait around for space in the queue, we should instead try to
          // return to the caller as soon as possible, even though we slightly overrun
          // the MAX_PACKETS iength.
          Thread.currentThread().interrupt();
          break;
        }
      }
      isClosed();
      queueCurrentPacket();
    }
  }

  // @see FSOutputSummer#writeChunk()
  @Override
  protected synchronized void writeChunk(byte[] b, int offset, int len,
      byte[] checksum) throws IOException {
    dfsClient.checkOpen();
    isClosed();

    int cklen = checksum.length;
    int bytesPerChecksum = this.checksum.getBytesPerChecksum();
    if (len > bytesPerChecksum) {
      throw new IOException("writeChunk() buffer size is " + len +
          " is larger than supported  bytesPerChecksum " +
          bytesPerChecksum);
    }
    if (checksum.length != this.checksum.getChecksumSize()) {
      throw new IOException("writeChunk() checksum size is supposed to be " +
          this.checksum.getChecksumSize() +
          " but found to be " + checksum.length);
    }

    if (currentPacket == null) {
      currentPacket = new Packet(packetSize, chunksPerPacket, bytesCurBlock);
      if (DFSClient.LOG.isDebugEnabled()) {
        DFSClient.LOG
            .debug("DFSClient writeChunk allocating new packet seqno=" +
                currentPacket.seqno +
                ", src=" + src +
                ", packetSize=" + packetSize +
                ", chunksPerPacket=" + chunksPerPacket +
                ", bytesCurBlock=" + bytesCurBlock);
      }
    }

    currentPacket.writeChecksum(checksum, 0, cklen);
    currentPacket.writeData(b, offset, len);
    currentPacket.numChunks++;
    bytesCurBlock += len;

    // If packet is full, enqueue it for transmission
    //
    if (currentPacket.numChunks == currentPacket.maxChunks ||
        bytesCurBlock == blockSize) {
      if (DFSClient.LOG.isDebugEnabled()) {
        DFSClient.LOG.debug("DFSClient writeChunk packet full seqno=" +
            currentPacket.seqno +
            ", src=" + src +
            ", bytesCurBlock=" + bytesCurBlock +
            ", blockSize=" + blockSize +
            ", appendChunk=" + appendChunk);
      }
      waitAndQueueCurrentPacket();

      // If the reopened file did not end at chunk boundary and the above
      // write filled up its partial chunk. Tell the summer to generate full 
      // crc chunks from now on.
      if (appendChunk && bytesCurBlock % bytesPerChecksum == 0) {
        appendChunk = false;
        resetChecksumChunk(bytesPerChecksum);
      }

      if (!appendChunk) {
        int psize = Math.min((int) (blockSize - bytesCurBlock),
            dfsClient.getConf().writePacketSize);
        computePacketChunkSize(psize, bytesPerChecksum);
      }
      //
      // if encountering a block boundary, send an empty packet to 
      // indicate the end of block and reset bytesCurBlock.
      //
      if (bytesCurBlock == blockSize) {
        currentPacket = new Packet(0, 0, bytesCurBlock);
        currentPacket.lastPacketInBlock = true;
        currentPacket.syncBlock = shouldSyncBlock;
        waitAndQueueCurrentPacket();
        bytesCurBlock = 0;
        lastFlushOffset = 0;
      }
    }
  }

  @Override
  @Deprecated
  public void sync() throws IOException {
    hflush();
  }
  
  /**
   * Flushes out to all replicas of the block. The data is in the buffers
   * of the DNs but not necessarily in the DN's OS buffers.
   * <p/>
   * It is a synchronous operation. When it returns,
   * it guarantees that flushed data become visible to new readers.
   * It is not guaranteed that data has been flushed to
   * persistent store on the datanode.
   * Block allocations are persisted on namenode.
   */
  @Override
  public void hflush() throws IOException {
    flushOrSync(false, EnumSet.noneOf(SyncFlag.class));
  }

  @Override
  public void hsync() throws IOException {
    hsync(EnumSet.noneOf(SyncFlag.class));
  }
  
  /**
   * The expected semantics is all data have flushed out to all replicas
   * and all replicas have done posix fsync equivalent - ie the OS has
   * flushed it to the disk device (but the disk may have it in its cache).
   * <p/>
   * Note that only the current block is flushed to the disk device.
   * To guarantee durable sync across block boundaries the stream should
   * be created with {@link CreateFlag#SYNC_BLOCK}.
   *
   * @param syncFlags
   *     Indicate the semantic of the sync. Currently used to specify
   *     whether or not to update the block length in NameNode.
   */
  public void hsync(EnumSet<SyncFlag> syncFlags) throws IOException {
    flushOrSync(true, syncFlags);
  }

  /**
   * Flush/Sync buffered data to DataNodes.
   *
   * @param isSync
   *     Whether or not to require all replicas to flush data to the disk
   *     device
   * @param syncFlags
   *     Indicate extra detailed semantic of the flush/sync. Currently
   *     mainly used to specify whether or not to update the file length in
   *     the NameNode
   * @throws IOException
   */
  private void flushOrSync(boolean isSync, EnumSet<SyncFlag> syncFlags)
      throws IOException {
    dfsClient.checkOpen();
    isClosed();
    try {
      long toWaitFor;
      long lastBlockLength = -1L;
      boolean updateLength = syncFlags.contains(SyncFlag.UPDATE_LENGTH);
      synchronized (this) {
        /* Record current blockOffset. This might be changed inside
         * flushBuffer() where a partial checksum chunk might be flushed.
         * After the flush, reset the bytesCurBlock back to its previous value,
         * any partial checksum chunk will be sent now and in next packet.
         */
        long saveOffset = bytesCurBlock;
        Packet oldCurrentPacket = currentPacket;
        // flush checksum buffer, but keep checksum buffer intact
        flushBuffer(true);
        // bytesCurBlock potentially incremented if there was buffered data

        if (DFSClient.LOG.isDebugEnabled()) {
          DFSClient.LOG.debug("DFSClient flush() : saveOffset " + saveOffset +
                  " bytesCurBlock " + bytesCurBlock +
                  " lastFlushOffset " + lastFlushOffset);
        }
        // Flush only if we haven't already flushed till this offset.
        if (lastFlushOffset != bytesCurBlock) {
          assert bytesCurBlock > lastFlushOffset;
          // record the valid offset of this flush
          lastFlushOffset = bytesCurBlock;
          if (isSync && currentPacket == null) {
            // Nothing to send right now,
            // but sync was requested.
            // Send an empty packet
            currentPacket =
                new Packet(packetSize, chunksPerPacket, bytesCurBlock);
          }
        } else {
          // We already flushed up to this offset.
          // This means that we haven't written anything since the last flush
          // (or the beginning of the file). Hence, we should not have any
          // packet queued prior to this call, since the last flush set
          // currentPacket = null.
          assert oldCurrentPacket ==
              null : "Empty flush should not occur with a currentPacket";

          if (isSync && bytesCurBlock > 0) {
            // Nothing to send right now,
            // and the block was partially written,
            // and sync was requested.
            // So send an empty sync packet.
            currentPacket =
                new Packet(packetSize, chunksPerPacket, bytesCurBlock);
          } else {
            // just discard the current packet since it is already been sent.
            currentPacket = null;
          }
        }
        if (currentPacket != null) {
          currentPacket.syncBlock = isSync;
          waitAndQueueCurrentPacket();
        }
        // Restore state of stream. Record the last flush offset 
        // of the last full chunk that was flushed.
        //
        bytesCurBlock = saveOffset;
        toWaitFor = lastQueuedSeqno;
      } // end synchronized

      waitForAckedSeqno(toWaitFor);
      
      if (updateLength) {
        synchronized (this) {
          if (streamer != null && streamer.block != null) {
            lastBlockLength = streamer.block.getNumBytes();
          }
        }
      }
      // If 1) any new blocks were allocated since the last flush, or 2) to
      // update length in NN is requried, then persist block locations on
      // namenode.
      if (persistBlocks.getAndSet(false) || updateLength) {
        try {
          dfsClient.fsync(src, dfsClient.clientName, lastBlockLength);
        } catch (IOException ioe) {
          DFSClient.LOG
              .warn("Unable to persist blocks in hflush for " + src, ioe);
          // If we got an error here, it might be because some other thread called
          // close before our hflush completed. In that case, we should throw an
          // exception that the stream is closed.
          isClosed();
          // If we aren't closed but failed to sync, we should expose that to the
          // caller.
          throw ioe;
        }
      }

      synchronized (this) {
        if (streamer != null) {
          streamer.setHflush();
        }
      }
    } catch (InterruptedIOException interrupt) {
      // This kind of error doesn't mean that the stream itself is broken - just the
      // flushing thread got interrupted. So, we shouldn't close down the writer,
      // but instead just propagate the error
      throw interrupt;
    } catch (IOException e) {
      DFSClient.LOG.warn("Error while syncing", e);
      synchronized (this) {
        if (!closed) {
          lastException = new IOException("IOException flush:" + e);
          closeThreads(true);
        }
      }
      throw e;
    }
  }

  /**
   * @deprecated use {@link HdfsDataOutputStream#getCurrentBlockReplication()}.
   */
  @Deprecated
  public synchronized int getNumCurrentReplicas() throws IOException {
    return getCurrentBlockReplication();
  }

  /**
   * Note that this is not a public API;
   * use {@link HdfsDataOutputStream#getCurrentBlockReplication()} instead.
   *
   * @return the number of valid replicas of the current block
   */
  public synchronized int getCurrentBlockReplication() throws IOException {
    dfsClient.checkOpen();
    isClosed();
    if (streamer == null) {
      return blockReplication; // no pipeline, return repl factor of file
    }
    DatanodeInfo[] currentNodes = streamer.getNodes();
    if (currentNodes == null) {
      return blockReplication; // no pipeline, return repl factor of file
    }
    return currentNodes.length;
  }
  
  /**
   * Waits till all existing data is flushed and confirmations
   * received from datanodes.
   */
  private void flushInternal() throws IOException {
    long toWaitFor;
    synchronized (this) {
      dfsClient.checkOpen();
      isClosed();
      //
      // If there is data in the current buffer, send it across
      //
      queueCurrentPacket();
      toWaitFor = lastQueuedSeqno;
    }

    waitForAckedSeqno(toWaitFor);
  }

  private void waitForAckedSeqno(long seqno) throws IOException {
    if (DFSClient.LOG.isDebugEnabled()) {
      DFSClient.LOG.debug("Waiting for ack for: " + seqno);
    }
    synchronized (dataQueue) {
      while (!closed) {
        isClosed();
        if (lastAckedSeqno >= seqno) {
          break;
        }
        try {
          dataQueue
              .wait(1000); // when we receive an ack, we notify on dataQueue
        } catch (InterruptedException ie) {
          throw new InterruptedIOException(
              "Interrupted while waiting for data to be acknowledged by pipeline");
        }
      }
    }
    isClosed();
  }

  /**
   * Aborts this output stream and releases any system
   * resources associated with this stream.
   */
  synchronized void abort() throws IOException {
    if (closed) {
      return;
    }
    streamer.setLastException(new IOException("Lease timeout of " +
        (dfsClient.hdfsTimeout / 1000) + " seconds expired."));
    closeThreads(true);
    dfsClient.endFileLease(src);
  }

  // shutdown datastreamer and responseprocessor threads.
  // interrupt datastreamer if force is true
  private void closeThreads(boolean force) throws IOException {
    try {
      streamer.close(force);
      streamer.join();
      if (s != null) {
        s.close();
      }
    } catch (InterruptedException e) {
      throw new IOException("Failed to shutdown streamer");
    } finally {
      streamer = null;
      s = null;
      closed = true;
    }
  }
  
  /**
   * Closes this output stream and releases any system
   * resources associated with this stream.
   */
  @Override
  public synchronized void close() throws IOException {
    if (closed) {
      IOException e = lastException;
      if (e == null) {
        return;
      } else {
        throw e;
      }
    }

    try {
      flushBuffer();       // flush from all upper layers

      if (currentPacket != null) {
        waitAndQueueCurrentPacket();
      }

      if (bytesCurBlock != 0) {
        // send an empty packet to mark the end of the block
        currentPacket = new Packet(0, 0, bytesCurBlock);
        currentPacket.lastPacketInBlock = true;
        currentPacket.syncBlock = shouldSyncBlock;
      }

      flushInternal();             // flush all data to Datanodes
      // get last block before destroying the streamer
      ExtendedBlock lastBlock = streamer.getBlock();
      closeThreads(false);
      completeFile(lastBlock);
      dfsClient.endFileLease(src);
    } finally {
      closed = true;
    }
  }

  // should be called holding (this) lock since setTestFilename() may 
  // be called during unit tests
  private void completeFile(ExtendedBlock last) throws IOException {
    if (singleBlock) {
      return;
    }

    long localstart = Time.now();
    boolean fileComplete = false;
    while (!fileComplete) {
      fileComplete = dfsClient.complete(src, dfsClient.clientName,
          last);
      if (!fileComplete) {
        if (!dfsClient.clientRunning || (dfsClient.hdfsTimeout > 0 &&
            localstart + dfsClient.hdfsTimeout < Time.now())) {
          String msg = "Unable to close file because dfsclient " +
              " was unable to contact the HDFS servers." +
              " clientRunning " + dfsClient.clientRunning +
              " hdfsTimeout " + dfsClient.hdfsTimeout;
          DFSClient.LOG.info(msg);
          throw new IOException(msg);
        }
        try {
          Thread.sleep(400);
          if (Time.now() - localstart > 5000) {
            DFSClient.LOG.info("Could not complete " + src + " retrying...");
          }
        } catch (InterruptedException ie) {
        }
      }
    }
  }

  @VisibleForTesting
  public void setArtificialSlowdown(long period) {
    artificialSlowdown = period;
  }

  @VisibleForTesting
  public synchronized void setChunksPerPacket(int value) {
    chunksPerPacket = Math.min(chunksPerPacket, value);
    packetSize = (checksum.getBytesPerChecksum() + checksum.getChecksumSize()) *
        chunksPerPacket;
  }

  synchronized void setTestFilename(String newname) {
    src = newname;
  }

  /**
   * Returns the size of a file as it was when this stream was opened
   */
  long getInitialLen() {
    return initialFileSize;
  }

  /**
   * Returns the access token currently used by streamer, for testing only
   */
  synchronized Token<BlockTokenIdentifier> getBlockToken() {
    return streamer.getBlockToken();
  }

  public void enableSourceStream(int stripeLength) {
    this.erasureCodingSourceStream = true;
    this.stripeLength = stripeLength;
  }

  public void enableParityStream(int stripeLength, int parityLength,
      String sourceFile) throws IOException {
    this.erasureCodingParityStream = true;
    this.stripeLength = stripeLength;
    this.parityLength = parityLength;
    if (sourceFile != null) {
      this.sourceBlocks = new ArrayList(dfsClient.getLocatedBlocks(
          sourceFile, 0, Long.MAX_VALUE).getLocatedBlocks());
      Collections.sort(sourceBlocks, LocatedBlock.blockIdComparator);
    }
  }

  @Override
  protected void checkClosed() throws IOException {
    if (closed) {
      IOException e = lastException;
      throw e != null ? e : new ClosedChannelException();
    }
  }

  public Collection<DatanodeInfo> getUsedNodes() {
    return usedNodes;
  }

  public void setParityStripeNodesForNextStripe(
      Collection<DatanodeInfo> locations) {
    parityStripeNodes.clear();
    parityStripeNodes.addAll(locations);
  }

  private static <T> void arraycopy(T[] srcs, T[] dsts, int skipIndex) {
    System.arraycopy(srcs, 0, dsts, 0, skipIndex);
    System.arraycopy(srcs, skipIndex+1, dsts, skipIndex, dsts.length-skipIndex);
  }
}<|MERGE_RESOLUTION|>--- conflicted
+++ resolved
@@ -1293,15 +1293,9 @@
               recoveryFlag ? stage.getRecoveryStage() : stage;
           // send the request
           new Sender(out).writeBlock(block, nodeStorageTypes[0], accessToken,
-<<<<<<< HEAD
-                  dfsClient.clientName, nodes, nodeStorageTypes, null,
-                  recoveryFlag ? stage.getRecoveryStage() : stage, nodes.length,
-                  block.getNumBytes(), bytesSent, newGS, checksum);
-=======
               dfsClient.clientName, nodes, nodeStorageTypes, null,
               bcs, nodes.length, block.getNumBytes(), bytesSent, newGS,
               checksum);
->>>>>>> 9557381e
 
           // receive ack for connect
           BlockOpResponseProto resp = BlockOpResponseProto
