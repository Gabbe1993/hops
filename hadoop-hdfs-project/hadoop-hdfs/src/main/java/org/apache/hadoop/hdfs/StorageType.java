/**
 * Licensed to the Apache Software Foundation (ASF) under one
 * or more contributor license agreements.  See the NOTICE file
 * distributed with this work for additional information
 * regarding copyright ownership.  The ASF licenses this file
 * to you under the Apache License, Version 2.0 (the
 * "License"); you may not use this file except in compliance
 * with the License.  You may obtain a copy of the License at
 *
 *     http://www.apache.org/licenses/LICENSE-2.0
 *
 * Unless required by applicable law or agreed to in writing, software
 * distributed under the License is distributed on an "AS IS" BASIS,
 * WITHOUT WARRANTIES OR CONDITIONS OF ANY KIND, either express or implied.
 * See the License for the specific language governing permissions and
 * limitations under the License.
 */

package org.apache.hadoop.hdfs;

import org.apache.hadoop.classification.InterfaceAudience;
import org.apache.hadoop.classification.InterfaceStability;

import java.util.Arrays;
import java.util.List;

/**
 * Defines the types of supported storage media. The default storage
 * medium is assumed to be DISK.
 *
 */
@InterfaceAudience.Public
@InterfaceStability.Evolving
public enum StorageType {
  DISK,
  SSD;
  // TODO add RAID/RAM(?)/MIRROR/RAIDZ
  // TODO also update hdfs.proto:Storagetype when changing stuff here
  public static StorageType DEFAULT = DISK;
<<<<<<< HEAD
=======

  public static final StorageType[] EMPTY_ARRAY = {};
  private static final StorageType[] VALUES = values();
  public static List<StorageType> asList() {
    return Arrays.asList(VALUES);
  }
>>>>>>> 9557381e
}<|MERGE_RESOLUTION|>--- conflicted
+++ resolved
@@ -37,13 +37,10 @@
   // TODO add RAID/RAM(?)/MIRROR/RAIDZ
   // TODO also update hdfs.proto:Storagetype when changing stuff here
   public static StorageType DEFAULT = DISK;
-<<<<<<< HEAD
-=======
 
   public static final StorageType[] EMPTY_ARRAY = {};
   private static final StorageType[] VALUES = values();
   public static List<StorageType> asList() {
     return Arrays.asList(VALUES);
   }
->>>>>>> 9557381e
 }